--- conflicted
+++ resolved
@@ -2,13 +2,12 @@
 
 This is a history of changes to [Remix](https://remix.run).
 
-<<<<<<< HEAD
 ## Unreleased
 
 ### Improvements
 
 - Added root error boundary so render errors on browser transitions are handled
-=======
+
 ## 0.9.0-pre.2 - Wed Jan 06 2021
 
 ### Improvements
@@ -19,7 +18,6 @@
 
 - Removes `data` directory (and `dataDirectory` from `remix.config.js`)
 - Renames `data/global.js` to `app/global-data.js`
->>>>>>> 5f9401c4
 
 ## 0.8.3 - Sun Dec 13 2020
 
