--- conflicted
+++ resolved
@@ -35,11 +35,6 @@
     fixture = await createFixture({
       future: {
         v2_routeConvention: true,
-<<<<<<< HEAD
-=======
-        v2_errorBoundary: true,
-        v2_normalizeFormMethod: true,
->>>>>>> da5486d3
       },
       files: {
         "app/components/counter.tsx": js`
