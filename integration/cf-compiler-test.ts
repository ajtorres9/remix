--- conflicted
+++ resolved
@@ -174,63 +174,6 @@
       "__DEFAULT_EXPORTS_SHOULD_NOT_BE_IN_BUNDLE__"
     );
   });
-<<<<<<< HEAD
-=======
-
-  // TODO: remove this when we get rid of that feature.
-  test("magic imports still works", async () => {
-    let magicExportsForNode = [
-      "createCloudflareKVSessionStorage",
-      "createCookie",
-      "createCookieSessionStorage",
-      "createMemorySessionStorage",
-      "createSessionStorage",
-      "createSession",
-      "createWorkersKVSessionStorage",
-      "isCookie",
-      "isSession",
-      "json",
-      "redirect",
-      "Form",
-      "Link",
-      "Links",
-      "LiveReload",
-      "Meta",
-      "NavLink",
-      "Outlet",
-      "PrefetchPageLinks",
-      "RemixBrowser",
-      "RemixServer",
-      "Scripts",
-      "ScrollRestoration",
-      "useActionData",
-      "useBeforeUnload",
-      "useCatch",
-      "useFetcher",
-      "useFetchers",
-      "useFormAction",
-      "useHref",
-      "useLoaderData",
-      "useLocation",
-      "useMatches",
-      "useNavigate",
-      "useNavigationType",
-      "useOutlet",
-      "useOutletContext",
-      "useParams",
-      "useResolvedPath",
-      "useSearchParams",
-      "useSubmit",
-      "useTransition",
-    ];
-    let magicRemix = await fs.readFile(
-      path.resolve(projectDir, "node_modules/remix/dist/index.js"),
-      "utf8"
-    );
-    for (let name of magicExportsForNode) {
-      expect(magicRemix).toContain(name);
-    }
-  });
 
   test("node externals are not bundled in the browser bundle", async () => {
     let browserBundle = findBrowserBundle(projectDir);
@@ -243,5 +186,4 @@
 
     expect(asyncHooks).toHaveLength(0);
   });
->>>>>>> da5486d3
 });