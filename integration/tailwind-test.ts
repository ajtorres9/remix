import { test, expect } from "@playwright/test";

import { PlaywrightFixture } from "./helpers/playwright-fixture";
import type { Fixture, AppFixture } from "./helpers/create-fixture";
import {
  createAppFixture,
  createFixture,
  css,
  js,
} from "./helpers/create-fixture";

const TEST_PADDING_VALUE = "20px";

let extensions = ["mjs", "cjs", "js", "ts"] as const;

function runTests(ext: typeof extensions[number]) {
  let fixture: Fixture;
  let appFixture: AppFixture;

  let tailwindConfigName = `tailwind.config.${ext}`;

  let tailwindConfig = ["mjs", "ts"].includes(ext)
    ? js`
      export default {
        content: ["./app/**/*.{ts,tsx,jsx,js}"],
        theme: {
          spacing: {
            'test': ${JSON.stringify(TEST_PADDING_VALUE)}
          },
        },
      }
    `
    : js`
      module.exports = {
        content: ["./app/**/*.{ts,tsx,jsx,js}"],
        theme: {
          spacing: {
            'test': ${JSON.stringify(TEST_PADDING_VALUE)}
          },
        },
      }
    `;

  test.beforeAll(async () => {
    fixture = await createFixture({
      files: {
        "remix.config.js": js`
          module.exports = {
            tailwind: true,
<<<<<<< HEAD
=======
            future: {
              v2_routeConvention: true,
            },
>>>>>>> 4be6e9d0
          };
        `,

        [tailwindConfigName]: tailwindConfig,

        "app/tailwind.css": css`
          @tailwind base;
          @tailwind components;
          @tailwind utilities;
        `,

        "app/root.jsx": js`
          import { Links, Outlet } from "@remix-run/react";
          import { cssBundleHref } from "@remix-run/css-bundle";
          import tailwindHref from "./tailwind.css"
          export function links() {
            return [
              { rel: "stylesheet", href: tailwindHref },
              { rel: "stylesheet", href: cssBundleHref }
            ];
          }
          export default function Root() {
            return (
              <html>
                <head>
                  <Links />
                </head>
                <body>
                  <Outlet />
                </body>
              </html>
            )
          }
        `,
        ...basicUsageFixture(),
        ...regularStylesSheetsFixture(),
        ...cssModulesFixture(),
        ...vanillaExtractClassCompositionFixture(),
        ...vanillaExtractTailwindFunctionsFixture(),
        ...cssSideEffectImportsFixture(),
      },
    });
    appFixture = await createAppFixture(fixture);
  });

  test.afterAll(() => appFixture.close());

  let basicUsageFixture = () => ({
    "app/routes/basic-usage-test.jsx": js`
      export default function() {
        return (
          <div data-testid="basic-usage" className="p-test">
            Basic usage test
          </div>
        );
      }
    `,
  });

  test("basic usage", async ({ page }) => {
    let app = new PlaywrightFixture(appFixture, page);
    await app.goto("/basic-usage-test");
    let locator = page.getByTestId("basic-usage");
    let padding = await locator.evaluate(
      (element) => window.getComputedStyle(element).padding
    );
    expect(padding).toBe(TEST_PADDING_VALUE);
  });

  let regularStylesSheetsFixture = () => ({
    "app/routes/regular-style-sheets-test.jsx": js`
      import { Test, links as testLinks } from "~/test-components/regular-style-sheets";

      export function links() {
        return [...testLinks()];
      }

      export default function() {
        return <Test />;
      }
    `,

    "app/test-components/regular-style-sheets/index.jsx": js`
      import stylesHref from "./styles.css";

      export function links() {
        return [{ rel: 'stylesheet', href: stylesHref }];
      }

      export function Test() {
        return (
          <div data-testid="regular-style-sheets" className="regular-style-sheets-test">
            Regular style sheets test
          </div>
        );
      }
    `,

    "app/test-components/regular-style-sheets/styles.css": css`
      .regular-style-sheets-test {
        @apply p-test;
      }
    `,
  });

  test("regular style sheets", async ({ page }) => {
    let app = new PlaywrightFixture(appFixture, page);
    await app.goto("/regular-style-sheets-test");
    let locator = page.getByTestId("regular-style-sheets");
    let padding = await locator.evaluate(
      (element) => window.getComputedStyle(element).padding
    );
    expect(padding).toBe(TEST_PADDING_VALUE);
  });

  let cssModulesFixture = () => ({
    "app/routes/css-modules-test.jsx": js`
      import { Test } from "~/test-components/css-modules";

      export default function() {
        return <Test />;
      }
    `,

    "app/test-components/css-modules/index.jsx": js`
      import styles from "./styles.module.css";

      export function Test() {
        return (
          <div data-testid="css-modules" className={styles.root}>
            CSS modules test
          </div>
        );
      }
    `,

    "app/test-components/css-modules/styles.module.css": css`
      .root {
        @apply p-test;
      }
    `,
  });

  test("CSS Modules", async ({ page }) => {
    let app = new PlaywrightFixture(appFixture, page);
    await app.goto("/css-modules-test");
    let locator = page.getByTestId("css-modules");
    let padding = await locator.evaluate(
      (element) => window.getComputedStyle(element).padding
    );
    expect(padding).toBe(TEST_PADDING_VALUE);
  });

  let vanillaExtractClassCompositionFixture = () => ({
    "app/routes/vanilla-extract-class-composition-test.jsx": js`
      import { Test } from "~/test-components/vanilla-extract-class-composition";

      export default function() {
        return <Test />;
      }
    `,

    "app/test-components/vanilla-extract-class-composition/index.jsx": js`
      import * as styles from "./styles.css";

      export function Test() {
        return (
          <div data-testid="vanilla-extract-class-composition" className={styles.root}>
            Vanilla Extract class composition test
          </div>
        );
      }
    `,

    "app/test-components/vanilla-extract-class-composition/styles.css.ts": js`
      import { style } from "@vanilla-extract/css";

      export const root = style([
        { background: 'peachpuff' },
        "p-test",
      ]);
    `,
  });

  test("Vanilla Extract class composition", async ({ page }) => {
    let app = new PlaywrightFixture(appFixture, page);
    await app.goto("/vanilla-extract-class-composition-test");
    let locator = page.getByTestId("vanilla-extract-class-composition");
    let padding = await locator.evaluate(
      (element) => window.getComputedStyle(element).padding
    );
    expect(padding).toBe(TEST_PADDING_VALUE);
  });

  let vanillaExtractTailwindFunctionsFixture = () => ({
    "app/routes/vanilla-extract-tailwind-functions-test.jsx": js`
      import { Test } from "~/test-components/vanilla-extract-tailwind-functions";

      export default function() {
        return <Test />;
      }
    `,

    "app/test-components/vanilla-extract-tailwind-functions/index.jsx": js`
      import * as styles from "./styles.css";

      export function Test() {
        return (
          <div data-testid="vanilla-extract-tailwind-functions" className={styles.root}>
            Vanilla Extract Tailwind functions test
          </div>
        );
      }
    `,

    "app/test-components/vanilla-extract-tailwind-functions/styles.css.ts": js`
      import { style } from "@vanilla-extract/css";

      export const root = style({
        background: 'peachpuff',
        padding: 'theme(spacing.test)',
      });
    `,
  });

  test("Vanilla Extract Tailwind functions", async ({ page }) => {
    let app = new PlaywrightFixture(appFixture, page);
    await app.goto("/vanilla-extract-tailwind-functions-test");
    let locator = page.getByTestId("vanilla-extract-tailwind-functions");
    let padding = await locator.evaluate(
      (element) => window.getComputedStyle(element).padding
    );
    expect(padding).toBe(TEST_PADDING_VALUE);
  });

  let cssSideEffectImportsFixture = () => ({
    "app/routes/css-side-effect-imports-test.jsx": js`
      import { Test } from "~/test-components/css-side-effect-imports";

      export default function() {
        return <Test />;
      }
    `,

    "app/test-components/css-side-effect-imports/index.jsx": js`
      import "./styles.css";

      export function Test() {
        return (
          <div data-testid="css-side-effect-imports" className="css-side-effect-imports-test">
            CSS side-effect imports test
          </div>
        );
      }
    `,

    "app/test-components/css-side-effect-imports/styles.css": css`
      .css-side-effect-imports-test {
        @apply p-test;
      }
    `,
  });

  test("CSS side-effect imports", async ({ page }) => {
    let app = new PlaywrightFixture(appFixture, page);
    await app.goto("/css-side-effect-imports-test");
    let locator = page.getByTestId("css-side-effect-imports");
    let padding = await locator.evaluate(
      (element) => window.getComputedStyle(element).padding
    );
    expect(padding).toBe(TEST_PADDING_VALUE);
  });
}

<<<<<<< HEAD
test.describe("Tailwind enabled (default)", () => {
=======
test.describe("Tailwind enabled", () => {
>>>>>>> 4be6e9d0
  for (let ext of extensions) {
    test.describe(`tailwind.config.${ext}`, () => {
      runTests(ext);
    });
  }
});

<<<<<<< HEAD
=======
test.describe("Tailwind enabled via unstable future flag", () => {
  let fixture: Fixture;
  let appFixture: AppFixture;

  test.beforeAll(async () => {
    fixture = await createFixture({
      future: {
        unstable_tailwind: true,
      },
      files: {
        "tailwind.config.js": js`
          module.exports = {
            content: ["./app/**/*.{ts,tsx,jsx,js}"],
            theme: {
              spacing: {
                'test': ${JSON.stringify(TEST_PADDING_VALUE)}
              },
            },
          }
        `,
        "app/tailwind.css": css`
          @tailwind base;
          @tailwind components;
          @tailwind utilities;
        `,
        "app/root.jsx": js`
          import { Links, Outlet } from "@remix-run/react";
          import { cssBundleHref } from "@remix-run/css-bundle";
          import tailwindHref from "./tailwind.css"
          export function links() {
            return [
              { rel: "stylesheet", href: tailwindHref },
              { rel: "stylesheet", href: cssBundleHref }
            ];
          }
          export default function Root() {
            return (
              <html>
                <head>
                  <Links />
                </head>
                <body>
                  <Outlet />
                </body>
              </html>
            )
          }
        `,
        "app/routes/unstable-future-flag-test.jsx": js`
          export default function() {
            return (
              <div data-testid="unstable-future-flag" className="p-test">
                Unstable future flag test
              </div>
            );
          }
        `,
      },
    });
    appFixture = await createAppFixture(fixture);
  });

  test.afterAll(() => appFixture.close());

  test("uses Tailwind config", async ({ page }) => {
    let app = new PlaywrightFixture(appFixture, page);
    await app.goto("/unstable-future-flag-test");
    let locator = page.getByTestId("unstable-future-flag");
    let padding = await locator.evaluate(
      (element) => window.getComputedStyle(element).padding
    );
    expect(padding).toBe(TEST_PADDING_VALUE);
  });
});

>>>>>>> 4be6e9d0
test.describe("Tailwind disabled", () => {
  let fixture: Fixture;
  let appFixture: AppFixture;

  test.beforeAll(async () => {
    fixture = await createFixture({
      files: {
        "remix.config.js": js`
          module.exports = {
            tailwind: false,
          };
        `,

        "tailwind.config.js": js`
          module.exports = {
            content: ["./app/**/*.{ts,tsx,jsx,js}"],
            theme: {
              spacing: {
                'test': ${JSON.stringify(TEST_PADDING_VALUE)}
              },
            },
          };
        `,

        "app/tailwind.css": css`
          @tailwind base;
          @tailwind components;
          @tailwind utilities;
        `,

        "app/root.jsx": js`
          import { Links, Outlet } from "@remix-run/react";
          import tailwindHref from "./tailwind.css"
          export function links() {
            return [
              { rel: "stylesheet", href: tailwindHref },
            ];
          }
          export default function Root() {
            return (
              <html>
                <head>
                  <Links />
                </head>
                <body>
                  <Outlet />
                </body>
              </html>
            )
          }
        `,
        "app/routes/tailwind-disabled-test.jsx": js`
          export default function() {
            return (
              <div data-testid="tailwind-disabled" className="p-test">
                Tailwind disabled test
              </div>
            );
          }
        `,
      },
    });
    appFixture = await createAppFixture(fixture);
  });

  test.afterAll(() => appFixture.close());

  test("ignores Tailwind config", async ({ page }) => {
    let app = new PlaywrightFixture(appFixture, page);
    await app.goto("/tailwind-disabled-test");
    let locator = page.getByTestId("tailwind-disabled");
    let padding = await locator.evaluate(
      (element) => window.getComputedStyle(element).padding
    );
    expect(padding).not.toBe(TEST_PADDING_VALUE);
  });
});<|MERGE_RESOLUTION|>--- conflicted
+++ resolved
@@ -47,12 +47,6 @@
         "remix.config.js": js`
           module.exports = {
             tailwind: true,
-<<<<<<< HEAD
-=======
-            future: {
-              v2_routeConvention: true,
-            },
->>>>>>> 4be6e9d0
           };
         `,
 
@@ -327,11 +321,7 @@
   });
 }
 
-<<<<<<< HEAD
-test.describe("Tailwind enabled (default)", () => {
-=======
 test.describe("Tailwind enabled", () => {
->>>>>>> 4be6e9d0
   for (let ext of extensions) {
     test.describe(`tailwind.config.${ext}`, () => {
       runTests(ext);
@@ -339,84 +329,6 @@
   }
 });
 
-<<<<<<< HEAD
-=======
-test.describe("Tailwind enabled via unstable future flag", () => {
-  let fixture: Fixture;
-  let appFixture: AppFixture;
-
-  test.beforeAll(async () => {
-    fixture = await createFixture({
-      future: {
-        unstable_tailwind: true,
-      },
-      files: {
-        "tailwind.config.js": js`
-          module.exports = {
-            content: ["./app/**/*.{ts,tsx,jsx,js}"],
-            theme: {
-              spacing: {
-                'test': ${JSON.stringify(TEST_PADDING_VALUE)}
-              },
-            },
-          }
-        `,
-        "app/tailwind.css": css`
-          @tailwind base;
-          @tailwind components;
-          @tailwind utilities;
-        `,
-        "app/root.jsx": js`
-          import { Links, Outlet } from "@remix-run/react";
-          import { cssBundleHref } from "@remix-run/css-bundle";
-          import tailwindHref from "./tailwind.css"
-          export function links() {
-            return [
-              { rel: "stylesheet", href: tailwindHref },
-              { rel: "stylesheet", href: cssBundleHref }
-            ];
-          }
-          export default function Root() {
-            return (
-              <html>
-                <head>
-                  <Links />
-                </head>
-                <body>
-                  <Outlet />
-                </body>
-              </html>
-            )
-          }
-        `,
-        "app/routes/unstable-future-flag-test.jsx": js`
-          export default function() {
-            return (
-              <div data-testid="unstable-future-flag" className="p-test">
-                Unstable future flag test
-              </div>
-            );
-          }
-        `,
-      },
-    });
-    appFixture = await createAppFixture(fixture);
-  });
-
-  test.afterAll(() => appFixture.close());
-
-  test("uses Tailwind config", async ({ page }) => {
-    let app = new PlaywrightFixture(appFixture, page);
-    await app.goto("/unstable-future-flag-test");
-    let locator = page.getByTestId("unstable-future-flag");
-    let padding = await locator.evaluate(
-      (element) => window.getComputedStyle(element).padding
-    );
-    expect(padding).toBe(TEST_PADDING_VALUE);
-  });
-});
-
->>>>>>> 4be6e9d0
 test.describe("Tailwind disabled", () => {
   let fixture: Fixture;
   let appFixture: AppFixture;
