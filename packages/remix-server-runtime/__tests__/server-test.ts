--- conflicted
+++ resolved
@@ -1280,15 +1280,11 @@
       expect(calls.length).toBe(1 * DATA_CALL_MULTIPIER);
       let context = calls[0][3].staticHandlerContext as StaticHandlerContext;
       expect(context.errors).toBeTruthy();
-<<<<<<< HEAD
-      expect(context.errors!["routes/index"]).toBeInstanceOf(Error);
-      expect(context.errors!["routes/index"].message).toBe(
+      expect(context.errors!["routes/_index"]).toBeInstanceOf(Error);
+      expect(context.errors!["routes/_index"].message).toBe(
         "Unexpected Server Error"
       );
-      expect(context.errors!["routes/index"].stack).toBeUndefined();
-=======
-      expect(context.errors!["routes/_index"].message).toBe("index");
->>>>>>> 6ed08798
+      expect(context.errors!["routes/_index"].stack).toBeUndefined();
       expect(context.loaderData).toEqual({
         root: "root",
       });
@@ -1491,15 +1487,11 @@
       expect(calls.length).toBe(1 * DATA_CALL_MULTIPIER);
       let context = calls[0][3].staticHandlerContext as StaticHandlerContext;
       expect(context.errors).toBeTruthy();
-<<<<<<< HEAD
-      expect(context.errors!["routes/index"]).toBeInstanceOf(Error);
-      expect(context.errors!["routes/index"].message).toBe(
+      expect(context.errors!["routes/_index"]).toBeInstanceOf(Error);
+      expect(context.errors!["routes/_index"].message).toBe(
         "Unexpected Server Error"
       );
-      expect(context.errors!["routes/index"].stack).toBeUndefined();
-=======
-      expect(context.errors!["routes/_index"].message).toBe("index");
->>>>>>> 6ed08798
+      expect(context.errors!["routes/_index"].stack).toBeUndefined();
       expect(context.loaderData).toEqual({
         root: "root",
         "routes/_index": null,
