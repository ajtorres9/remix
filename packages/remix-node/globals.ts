import {
  ReadableStream as NodeReadableStream,
  WritableStream as NodeWritableStream,
} from "@remix-run/web-stream";

import { atob, btoa } from "./base64";
import {
  Blob as NodeBlob,
  File as NodeFile,
  FormData as NodeFormData,
  Headers as NodeHeaders,
  Request as NodeRequest,
  Response as NodeResponse,
  fetch as nodeFetch,
} from "./fetch";

declare global {
  namespace NodeJS {
    interface ProcessEnv {
      NODE_ENV: "development" | "production" | "test";
    }

    interface Global {
      atob: typeof atob;
      btoa: typeof btoa;

      Blob: typeof Blob;
      File: typeof File;

      Headers: typeof Headers;
      Request: typeof Request;
      Response: typeof Response;
      fetch: typeof fetch;
      FormData: typeof FormData;
      ReadableStream: ReadableStream;
      WritableStream: WritableStream;
    }
  }
}

export function installGlobals() {
  global.atob = atob;
  global.btoa = btoa;

  global.Blob = NodeBlob;
  global.File = NodeFile;

  global.Headers = NodeHeaders as typeof Headers;
  global.Request = NodeRequest as typeof Request;
  global.Response = NodeResponse as unknown as typeof Response;
<<<<<<< HEAD
  global.fetch = nodeFetch as unknown as typeof fetch;
  global.FormData = NodeFormData as unknown as typeof FormData;

  global.ReadableStream = NodeReadableStream;
  global.WritableStream = NodeWritableStream;
=======
  global.fetch = nodeFetch as typeof fetch;
  global.FormData = NodeFormData;
>>>>>>> 8cf505c8
}<|MERGE_RESOLUTION|>--- conflicted
+++ resolved
@@ -48,14 +48,9 @@
   global.Headers = NodeHeaders as typeof Headers;
   global.Request = NodeRequest as typeof Request;
   global.Response = NodeResponse as unknown as typeof Response;
-<<<<<<< HEAD
-  global.fetch = nodeFetch as unknown as typeof fetch;
-  global.FormData = NodeFormData as unknown as typeof FormData;
+  global.fetch = nodeFetch as typeof fetch;
+  global.FormData = NodeFormData;
 
   global.ReadableStream = NodeReadableStream;
   global.WritableStream = NodeWritableStream;
-=======
-  global.fetch = nodeFetch as typeof fetch;
-  global.FormData = NodeFormData;
->>>>>>> 8cf505c8
 }