import type { ResponseInit, Action, Loader } from "@remix-run/core";
import { Headers, Request, Response } from "@remix-run/core";

// These are already global, but just re-export them here for convenience.
export { Headers, Request, Response };

export type { Action, Loader };

/**
 * A JSON response. This helper takes care of converting the `data` to JSON
 * (using `JSON.stringify(data)`) and setting the `Content-Type` header.
 */
export function json(data: any, init: ResponseInit = {}): Response {
  let headers = new Headers(init.headers);

  if (!headers.has("Content-Type")) {
    headers.set("Content-Type", "application/json; charset=utf-8");
  }

  return new Response(JSON.stringify(data), { ...init, headers });
}

/**
<<<<<<< HEAD
 * A "Not Found" response (404).
 */
export function notFound(): Response {
  return new Response("", { status: 404 });
}

/**
 * A redirect response. Defaults to "302 Found".
=======
 * A redirect response. Defaults to a temporary redirect (302).
>>>>>>> 817e145a
 */
export function redirect(url: string, status = 302): Response {
  return new Response("", {
    status,
    headers: {
      Location: url
    }
  });
}

let bodyMethods = new Set(["put", "post", "patch", "delete"]);

/**
 * Parse the FormData body of a Request into an object
 */
export async function parseFormBody(req: Request) {
  if (!bodyMethods.has(req.method.toLowerCase())) {
    throw new Error(
      `parseFormBody only supports POST, PUT, and PATCH, DELETE but not ${req.method}`
    );
  }

  let enctype = req.headers.get("content-type");
  if (enctype === "application/x-www-form-urlencoded") {
    let bodyText = await req.text();
    return Object.fromEntries(new URLSearchParams(bodyText));
  } else if (enctype === "multipart/form-data") {
    throw new Error("parseFormBody multipart/form-data is not yet supported");
    // Should be able to do this:
    // let body = await req.formData();
    // return Object.fromEntries(body);
  } else {
    throw new Error(`Unknown form enctype: ${enctype}`);
  }
}<|MERGE_RESOLUTION|>--- conflicted
+++ resolved
@@ -21,18 +21,7 @@
 }
 
 /**
-<<<<<<< HEAD
- * A "Not Found" response (404).
- */
-export function notFound(): Response {
-  return new Response("", { status: 404 });
-}
-
-/**
  * A redirect response. Defaults to "302 Found".
-=======
- * A redirect response. Defaults to a temporary redirect (302).
->>>>>>> 817e145a
  */
 export function redirect(url: string, status = 302): Response {
   return new Response("", {
