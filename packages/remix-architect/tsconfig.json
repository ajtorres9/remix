{
<<<<<<< HEAD
  "include": ["**/*.ts", "**/*.tsx"],
=======
  "include": ["**/*.ts"],
>>>>>>> 79279b37
  "exclude": ["dist", "__tests__", "node_modules"],
  "compilerOptions": {
    "lib": ["ES2019", "DOM.Iterable"],
    "target": "ES2019",
    "skipLibCheck": true,

    "moduleResolution": "node",
    "allowSyntheticDefaultImports": true,
    "strict": true,
    "declaration": true,
    "emitDeclarationOnly": true,
    "rootDir": ".",
    "outDir": "../../build/node_modules/@remix-run/architect/dist"
  }
}<|MERGE_RESOLUTION|>--- conflicted
+++ resolved
@@ -1,9 +1,5 @@
 {
-<<<<<<< HEAD
-  "include": ["**/*.ts", "**/*.tsx"],
-=======
   "include": ["**/*.ts"],
->>>>>>> 79279b37
   "exclude": ["dist", "__tests__", "node_modules"],
   "compilerOptions": {
     "lib": ["ES2019", "DOM.Iterable"],
