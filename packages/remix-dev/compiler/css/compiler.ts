import * as path from "path";
import * as fse from "fs-extra";
import { builtinModules as nodeBuiltins } from "module";
import * as esbuild from "esbuild";
import { NodeModulesPolyfillPlugin } from "@esbuild-plugins/node-modules-polyfill";
import postcss from "postcss";
import postcssDiscardDuplicates from "postcss-discard-duplicates";

import type { RemixConfig } from "../../config";
import { getAppDependencies } from "../../dependencies";
import { loaders } from "../utils/loaders";
import type { CompileOptions } from "../options";
import { cssFilePlugin } from "../plugins/cssImports";
import { emptyModulesPlugin } from "../plugins/emptyModules";
import { mdxPlugin } from "../plugins/mdx";
import { externalPlugin } from "../plugins/external";
import { cssModulesPlugin } from "../plugins/cssModuleImports";
import { cssSideEffectImportsPlugin } from "../plugins/cssSideEffectImports";
import { vanillaExtractPlugin } from "../plugins/vanillaExtract";
import {
  cssBundleEntryModulePlugin,
  cssBundleEntryModuleId,
} from "./plugins/bundleEntry";

function isNotNull<Value>(value: Value): value is Exclude<Value, null> {
  return value !== null;
}

const getExternals = (remixConfig: RemixConfig): string[] => {
  // For the browser build, exclude node built-ins that don't have a
  // browser-safe alternative installed in node_modules. Nothing should
  // *actually* be external in the browser build (we want to bundle all deps) so
  // this is really just making sure we don't accidentally have any dependencies
  // on node built-ins in browser bundles.
  let dependencies = Object.keys(getAppDependencies(remixConfig));
  let fakeBuiltins = nodeBuiltins.filter((mod) => dependencies.includes(mod));

  if (fakeBuiltins.length > 0) {
    throw new Error(
      `It appears you're using a module that is built in to node, but you installed it as a dependency which could cause problems. Please remove ${fakeBuiltins.join(
        ", "
      )} before continuing.`
    );
  }
  return nodeBuiltins.filter((mod) => !dependencies.includes(mod));
};

const createEsbuildConfig = (
  config: RemixConfig,
  options: CompileOptions
): esbuild.BuildOptions => {
  let { mode } = options;

  let plugins: esbuild.Plugin[] = [
<<<<<<< HEAD
    deprecatedRemixPackagePlugin(options.onWarning),
    isCssBuild ? cssBundleEntryModulePlugin(config) : null,
    cssModulesPlugin({ config, mode, outputCss }),
    vanillaExtractPlugin({ config, mode, outputCss }),

    cssSideEffectImportsPlugin({ config, options }),
=======
    isCssBundlingEnabled(config) ? cssBundleEntryModulePlugin(config) : null,
    config.future.unstable_cssModules
      ? cssModulesPlugin({ config, mode, outputCss: true })
      : null,
    config.future.unstable_vanillaExtract
      ? vanillaExtractPlugin({ config, mode, outputCss: true })
      : null,
    config.future.unstable_cssSideEffectImports
      ? cssSideEffectImportsPlugin({ config, options })
      : null,
>>>>>>> f059de8e
    cssFilePlugin({ config, options }),
    externalPlugin(/^https?:\/\//, { sideEffects: false }),
    mdxPlugin(config),
    emptyModulesPlugin(config, /\.server(\.[jt]sx?)?$/),
    NodeModulesPolyfillPlugin(),
    externalPlugin(/^node:.*/, { sideEffects: false }),
  ].filter(isNotNull);

<<<<<<< HEAD
  if (build === "app" && mode === "development" && config.future.unstable_dev) {
    // TODO prebundle deps instead of chunking just these ones
    let isolateChunks = [
      require.resolve("react"),
      require.resolve("react/jsx-dev-runtime"),
      require.resolve("react/jsx-runtime"),
      require.resolve("react-dom"),
      require.resolve("react-dom/client"),
      require.resolve("react-refresh/runtime"),
      require.resolve("@remix-run/react"),
      "remix:hmr",
    ];
    entryPoints = {
      ...entryPoints,
      ...Object.fromEntries(isolateChunks.map((imprt) => [imprt, imprt])),
    };

    // plugins.push(hmrPlugin({ remixConfig: config }));

    // if (isCssBundlingEnabled(config)) {
    // plugins.push(cssBundleUpdatePlugin({ getCssBundleHref }));
    // }
  }

=======
>>>>>>> f059de8e
  return {
    entryPoints: {
      "css-bundle": cssBundleEntryModuleId,
    },
    outdir: config.assetsBuildDirectory,
    platform: "browser",
    format: "esm",
    external: getExternals(config),
    loader: loaders,
    bundle: true,
    logLevel: "silent",
    sourcemap: options.sourcemap,
    // As pointed out by https://github.com/evanw/esbuild/issues/2440, when tsconfig is set to
    // `undefined`, esbuild will keep looking for a tsconfig.json recursively up. This unwanted
    // behavior can only be avoided by creating an empty tsconfig file in the root directory.
    tsconfig: config.tsconfigPath,
    mainFields: ["browser", "module", "main"],
    treeShaking: true,
    minify: options.mode === "production",
    entryNames: "[dir]/[name]-[hash]",
    chunkNames: "_shared/[name]-[hash]",
    assetNames: "_assets/[name]-[hash]",
    publicPath: config.publicPath,
    define: {
      "process.env.NODE_ENV": JSON.stringify(options.mode),
      "process.env.REMIX_DEV_SERVER_WS_PORT": JSON.stringify(
        config.devServerPort
      ),
    },
    jsx: "automatic",
    jsxDev: options.mode !== "production",
    plugins,
    supported: {
      "import-meta": true,
    },
  };
};

export let create = async (
  remixConfig: RemixConfig,
  options: CompileOptions,
  writeCssBundleHref: (cssBundleHref?: string) => void
) => {
<<<<<<< HEAD
  let cssCompiler: esbuild.BuildIncremental;
  // let onLoader = () => {};
  let cssBuildTask = async () => {
=======
  let ctx = await esbuild.context({
    ...createEsbuildConfig(remixConfig, options),
    metafile: true,
    write: false,
  });
  let compile = async () => {
    if (!isCssBundlingEnabled(remixConfig)) {
      return;
    }

>>>>>>> f059de8e
    try {
      let { outputFiles } = await ctx.rebuild();

      let isCssBundleFile = (
        outputFile: esbuild.OutputFile,
        extension: ".css" | ".css.map"
      ): boolean => {
        return (
          path.dirname(outputFile.path) === remixConfig.assetsBuildDirectory &&
          path.basename(outputFile.path).startsWith("css-bundle") &&
          outputFile.path.endsWith(extension)
        );
      };

      let cssBundleFile = outputFiles.find((outputFile) =>
        isCssBundleFile(outputFile, ".css")
      );

      if (!cssBundleFile) {
        writeCssBundleHref(undefined);
        return;
      }

      let cssBundlePath = cssBundleFile.path;

      let cssBundleHref =
        remixConfig.publicPath +
        path.relative(
          remixConfig.assetsBuildDirectory,
          path.resolve(cssBundlePath)
        );

      writeCssBundleHref(cssBundleHref);

      let { css, map } = await postcss([
        // We need to discard duplicate rules since "composes"
        // in CSS Modules can result in duplicate styles
        postcssDiscardDuplicates(),
      ]).process(cssBundleFile.text, {
        from: cssBundlePath,
        to: cssBundlePath,
        map: options.sourcemap && {
          prev: outputFiles.find((outputFile) =>
            isCssBundleFile(outputFile, ".css.map")
          )?.text,
          inline: false,
          annotation: false,
          sourcesContent: true,
        },
      });

      await fse.ensureDir(path.dirname(cssBundlePath));

      await Promise.all([
        fse.writeFile(cssBundlePath, css),
        options.mode !== "production" && map
          ? fse.writeFile(`${cssBundlePath}.map`, map.toString()) // Write our updated source map rather than esbuild's
          : null,
        ...outputFiles
          .filter((outputFile) => !/\.(css|js|map)$/.test(outputFile.path))
          .map(async (asset) => {
            await fse.ensureDir(path.dirname(asset.path));
            await fse.writeFile(asset.path, asset.contents);
          }),
      ]);

      return cssBundleHref;
    } catch (error) {
      writeCssBundleHref(undefined);
      throw error;
    }
  };
  return {
    compile,
    dispose: ctx.dispose,
  };
};<|MERGE_RESOLUTION|>--- conflicted
+++ resolved
@@ -52,25 +52,10 @@
   let { mode } = options;
 
   let plugins: esbuild.Plugin[] = [
-<<<<<<< HEAD
-    deprecatedRemixPackagePlugin(options.onWarning),
-    isCssBuild ? cssBundleEntryModulePlugin(config) : null,
-    cssModulesPlugin({ config, mode, outputCss }),
-    vanillaExtractPlugin({ config, mode, outputCss }),
-
+    cssBundleEntryModulePlugin(config),
+    cssModulesPlugin({ config, mode, outputCss: true }),
+    vanillaExtractPlugin({ config, mode, outputCss: true }),
     cssSideEffectImportsPlugin({ config, options }),
-=======
-    isCssBundlingEnabled(config) ? cssBundleEntryModulePlugin(config) : null,
-    config.future.unstable_cssModules
-      ? cssModulesPlugin({ config, mode, outputCss: true })
-      : null,
-    config.future.unstable_vanillaExtract
-      ? vanillaExtractPlugin({ config, mode, outputCss: true })
-      : null,
-    config.future.unstable_cssSideEffectImports
-      ? cssSideEffectImportsPlugin({ config, options })
-      : null,
->>>>>>> f059de8e
     cssFilePlugin({ config, options }),
     externalPlugin(/^https?:\/\//, { sideEffects: false }),
     mdxPlugin(config),
@@ -79,33 +64,6 @@
     externalPlugin(/^node:.*/, { sideEffects: false }),
   ].filter(isNotNull);
 
-<<<<<<< HEAD
-  if (build === "app" && mode === "development" && config.future.unstable_dev) {
-    // TODO prebundle deps instead of chunking just these ones
-    let isolateChunks = [
-      require.resolve("react"),
-      require.resolve("react/jsx-dev-runtime"),
-      require.resolve("react/jsx-runtime"),
-      require.resolve("react-dom"),
-      require.resolve("react-dom/client"),
-      require.resolve("react-refresh/runtime"),
-      require.resolve("@remix-run/react"),
-      "remix:hmr",
-    ];
-    entryPoints = {
-      ...entryPoints,
-      ...Object.fromEntries(isolateChunks.map((imprt) => [imprt, imprt])),
-    };
-
-    // plugins.push(hmrPlugin({ remixConfig: config }));
-
-    // if (isCssBundlingEnabled(config)) {
-    // plugins.push(cssBundleUpdatePlugin({ getCssBundleHref }));
-    // }
-  }
-
-=======
->>>>>>> f059de8e
   return {
     entryPoints: {
       "css-bundle": cssBundleEntryModuleId,
@@ -149,22 +107,12 @@
   options: CompileOptions,
   writeCssBundleHref: (cssBundleHref?: string) => void
 ) => {
-<<<<<<< HEAD
-  let cssCompiler: esbuild.BuildIncremental;
-  // let onLoader = () => {};
-  let cssBuildTask = async () => {
-=======
   let ctx = await esbuild.context({
     ...createEsbuildConfig(remixConfig, options),
     metafile: true,
     write: false,
   });
   let compile = async () => {
-    if (!isCssBundlingEnabled(remixConfig)) {
-      return;
-    }
-
->>>>>>> f059de8e
     try {
       let { outputFiles } = await ctx.rebuild();
 
