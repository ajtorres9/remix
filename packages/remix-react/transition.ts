<<<<<<< HEAD
import type { FormEncType, FormMethod } from "./data";

=======
import type { Location } from "react-router-dom";

export interface Submission {
  action: string;
  method: string;
  formData: FormData;
  encType: string;
  key: string;
}

export interface ActionSubmission extends Submission {
  method: "POST" | "PUT" | "PATCH" | "DELETE";
}

export interface LoaderSubmission extends Submission {
  method: "GET";
}

export type TransitionStates = {
  Idle: {
    state: "idle";
    type: "idle";
    submission: undefined;
    location: undefined;
  };
  SubmittingAction: {
    state: "submitting";
    type: "actionSubmission";
    submission: ActionSubmission;
    location: Location;
  };
  SubmittingLoader: {
    state: "submitting";
    type: "loaderSubmission";
    submission: LoaderSubmission;
    location: Location;
  };
  LoadingLoaderSubmissionRedirect: {
    state: "loading";
    type: "loaderSubmissionRedirect";
    submission: LoaderSubmission;
    location: Location;
  };
  LoadingAction: {
    state: "loading";
    type: "actionReload";
    submission: ActionSubmission;
    location: Location;
  };
  LoadingActionRedirect: {
    state: "loading";
    type: "actionRedirect";
    submission: ActionSubmission;
    location: Location;
  };
  LoadingFetchActionRedirect: {
    state: "loading";
    type: "fetchActionRedirect";
    submission: undefined;
    location: Location;
  };
  LoadingRedirect: {
    state: "loading";
    type: "normalRedirect";
    submission: undefined;
    location: Location;
  };
  Loading: {
    state: "loading";
    type: "normalLoad";
    location: Location;
    submission: undefined;
  };
};

export type Transition = TransitionStates[keyof TransitionStates];

// TODO: keep data around on resubmission?
>>>>>>> da5486d3
export type FetcherStates<TData = any> = {
  Idle: {
    state: "idle";
    formMethod: undefined;
    formAction: undefined;
    formEncType: undefined;
    formData: undefined;
    data: TData | undefined;
  };
  Loading: {
    state: "loading";
    formMethod: FormMethod | undefined;
    formAction: string | undefined;
    formEncType: FormEncType | undefined;
    formData: FormData | undefined;
    data: TData | undefined;
  };
  Submitting: {
    state: "submitting";
    formMethod: FormMethod;
    formAction: string;
    formEncType: FormEncType;
    formData: FormData;
    data: TData | undefined;
  };
};

export type Fetcher<TData = any> =
<<<<<<< HEAD
  FetcherStates<TData>[keyof FetcherStates<TData>];
=======
  FetcherStates<TData>[keyof FetcherStates<TData>];

export const IDLE_TRANSITION: TransitionStates["Idle"] = {
  state: "idle",
  submission: undefined,
  location: undefined,
  type: "idle",
};

export const IDLE_FETCHER: FetcherStates["Idle"] = {
  state: "idle",
  type: "init",
  data: undefined,
  formMethod: undefined,
  formAction: undefined,
  formData: undefined,
  formEncType: undefined,
  submission: undefined,
};
>>>>>>> da5486d3
<|MERGE_RESOLUTION|>--- conflicted
+++ resolved
@@ -1,86 +1,5 @@
-<<<<<<< HEAD
-import type { FormEncType, FormMethod } from "./data";
+import type { FormEncType, FormMethod } from "react-router-dom";
 
-=======
-import type { Location } from "react-router-dom";
-
-export interface Submission {
-  action: string;
-  method: string;
-  formData: FormData;
-  encType: string;
-  key: string;
-}
-
-export interface ActionSubmission extends Submission {
-  method: "POST" | "PUT" | "PATCH" | "DELETE";
-}
-
-export interface LoaderSubmission extends Submission {
-  method: "GET";
-}
-
-export type TransitionStates = {
-  Idle: {
-    state: "idle";
-    type: "idle";
-    submission: undefined;
-    location: undefined;
-  };
-  SubmittingAction: {
-    state: "submitting";
-    type: "actionSubmission";
-    submission: ActionSubmission;
-    location: Location;
-  };
-  SubmittingLoader: {
-    state: "submitting";
-    type: "loaderSubmission";
-    submission: LoaderSubmission;
-    location: Location;
-  };
-  LoadingLoaderSubmissionRedirect: {
-    state: "loading";
-    type: "loaderSubmissionRedirect";
-    submission: LoaderSubmission;
-    location: Location;
-  };
-  LoadingAction: {
-    state: "loading";
-    type: "actionReload";
-    submission: ActionSubmission;
-    location: Location;
-  };
-  LoadingActionRedirect: {
-    state: "loading";
-    type: "actionRedirect";
-    submission: ActionSubmission;
-    location: Location;
-  };
-  LoadingFetchActionRedirect: {
-    state: "loading";
-    type: "fetchActionRedirect";
-    submission: undefined;
-    location: Location;
-  };
-  LoadingRedirect: {
-    state: "loading";
-    type: "normalRedirect";
-    submission: undefined;
-    location: Location;
-  };
-  Loading: {
-    state: "loading";
-    type: "normalLoad";
-    location: Location;
-    submission: undefined;
-  };
-};
-
-export type Transition = TransitionStates[keyof TransitionStates];
-
-// TODO: keep data around on resubmission?
->>>>>>> da5486d3
 export type FetcherStates<TData = any> = {
   Idle: {
     state: "idle";
@@ -109,26 +28,4 @@
 };
 
 export type Fetcher<TData = any> =
-<<<<<<< HEAD
-  FetcherStates<TData>[keyof FetcherStates<TData>];
-=======
-  FetcherStates<TData>[keyof FetcherStates<TData>];
-
-export const IDLE_TRANSITION: TransitionStates["Idle"] = {
-  state: "idle",
-  submission: undefined,
-  location: undefined,
-  type: "idle",
-};
-
-export const IDLE_FETCHER: FetcherStates["Idle"] = {
-  state: "idle",
-  type: "init",
-  data: undefined,
-  formMethod: undefined,
-  formAction: undefined,
-  formData: undefined,
-  formEncType: undefined,
-  submission: undefined,
-};
->>>>>>> da5486d3
+  FetcherStates<TData>[keyof FetcherStates<TData>];