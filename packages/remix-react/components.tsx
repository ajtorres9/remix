import type {
  FocusEventHandler,
  MouseEventHandler,
  TouchEventHandler,
} from "react";
import * as React from "react";
import type {
  AgnosticDataRouteMatch,
  UNSAFE_DeferredData as DeferredData,
  TrackedPromise,
} from "@remix-run/router";
import type { LinkProps, NavLinkProps, Params } from "react-router-dom";
import {
  Await as AwaitRR,
  Link as RouterLink,
  NavLink as RouterNavLink,
  Outlet,
  UNSAFE_DataRouterContext as DataRouterContext,
  UNSAFE_DataRouterStateContext as DataRouterStateContext,
  matchRoutes,
  useAsyncError,
  useActionData as useActionDataRR,
  useLoaderData as useLoaderDataRR,
  useMatches as useMatchesRR,
  useLocation,
  useNavigation,
  useHref,
  useRouteError,
} from "react-router-dom";
import type { SerializeFrom } from "@remix-run/server-runtime";

import type { AppData } from "./data";
import type { RemixContextObject } from "./entry";
import { RemixRootDefaultErrorBoundary } from "./errorBoundaries";
import invariant from "./invariant";
import {
  getDataLinkHrefs,
  getLinksForMatches,
  getModuleLinkHrefs,
  getNewMatchesForLinks,
  getStylesheetPrefetchLinks,
  isPageLinkDescriptor,
} from "./links";
import type { HtmlLinkDescriptor, PrefetchPageDescriptor } from "./links";
import { createHtml, escapeHtml } from "./markup";
import type { MetaDescriptor, MetaMatch, MetaMatches } from "./routeModules";

function useDataRouterContext() {
  let context = React.useContext(DataRouterContext);
  invariant(
    context,
    "You must render this element inside a <DataRouterContext.Provider> element"
  );
  return context;
}

function useDataRouterStateContext() {
  let context = React.useContext(DataRouterStateContext);
  invariant(
    context,
    "You must render this element inside a <DataRouterStateContext.Provider> element"
  );
  return context;
}

////////////////////////////////////////////////////////////////////////////////
// RemixContext

export const RemixContext = React.createContext<RemixContextObject | undefined>(
  undefined
);
RemixContext.displayName = "Remix";

function useRemixContext(): RemixContextObject {
  let context = React.useContext(RemixContext);
  invariant(context, "You must render this element inside a <Remix> element");
  return context;
}

////////////////////////////////////////////////////////////////////////////////
// RemixRoute

export function RemixRoute({ id }: { id: string }) {
  let { routeModules, future } = useRemixContext();

  invariant(
    routeModules,
    "Cannot initialize 'routeModules'. This normally occurs when you have server code in your client modules.\n" +
      "Check this link for more details:\nhttps://remix.run/pages/gotchas#server-code-in-client-bundles"
  );

  let { default: Component, ErrorBoundary, CatchBoundary } = routeModules[id];

  // Default Component to Outlet if we expose boundary UI components
  if (
    !Component &&
    (ErrorBoundary || (!future.v2_errorBoundary && CatchBoundary))
  ) {
    Component = Outlet;
  }

  invariant(
    Component,
    `Route "${id}" has no component! Please go add a \`default\` export in the route module file.\n` +
      "If you were trying to navigate or submit to a resource route, use `<a>` instead of `<Link>` or `<Form reloadDocument>`."
  );

  return <Component />;
}

export function RemixRouteError({ id }: { id: string }) {
  let { routeModules } = useRemixContext();

  // This checks prevent cryptic error messages such as: 'Cannot read properties of undefined (reading 'root')'
  invariant(
    routeModules,
    "Cannot initialize 'routeModules'. This normally occurs when you have server code in your client modules.\n" +
      "Check this link for more details:\nhttps://remix.run/pages/gotchas#server-code-in-client-bundles"
  );

  let error = useRouteError();
  let { ErrorBoundary } = routeModules[id];

  if (ErrorBoundary) {
    return <ErrorBoundary />;
  }

  if (id === "root") {
    // Provide defaults for the root route if they are not present
    return <RemixRootDefaultErrorBoundary error={error} />;
  }

  throw error;
}
////////////////////////////////////////////////////////////////////////////////
// Public API

/**
 * Defines the prefetching behavior of the link:
 *
 * - "intent": Fetched when the user focuses or hovers the link
 * - "render": Fetched when the link is rendered
 * - "none": Never fetched
 */
type PrefetchBehavior = "intent" | "render" | "none";

export interface RemixLinkProps extends LinkProps {
  prefetch?: PrefetchBehavior;
}

export interface RemixNavLinkProps extends NavLinkProps {
  prefetch?: PrefetchBehavior;
}

interface PrefetchHandlers {
  onFocus?: FocusEventHandler<Element>;
  onBlur?: FocusEventHandler<Element>;
  onMouseEnter?: MouseEventHandler<Element>;
  onMouseLeave?: MouseEventHandler<Element>;
  onTouchStart?: TouchEventHandler<Element>;
}

function usePrefetchBehavior(
  prefetch: PrefetchBehavior,
  theirElementProps: PrefetchHandlers
): [boolean, Required<PrefetchHandlers>] {
  let [maybePrefetch, setMaybePrefetch] = React.useState(false);
  let [shouldPrefetch, setShouldPrefetch] = React.useState(false);
  let { onFocus, onBlur, onMouseEnter, onMouseLeave, onTouchStart } =
    theirElementProps;

  React.useEffect(() => {
    if (prefetch === "render") {
      setShouldPrefetch(true);
    }
  }, [prefetch]);

  let setIntent = () => {
    if (prefetch === "intent") {
      setMaybePrefetch(true);
    }
  };

  let cancelIntent = () => {
    if (prefetch === "intent") {
      setMaybePrefetch(false);
      setShouldPrefetch(false);
    }
  };

  React.useEffect(() => {
    if (maybePrefetch) {
      let id = setTimeout(() => {
        setShouldPrefetch(true);
      }, 100);
      return () => {
        clearTimeout(id);
      };
    }
  }, [maybePrefetch]);

  return [
    shouldPrefetch,
    {
      onFocus: composeEventHandlers(onFocus, setIntent),
      onBlur: composeEventHandlers(onBlur, cancelIntent),
      onMouseEnter: composeEventHandlers(onMouseEnter, setIntent),
      onMouseLeave: composeEventHandlers(onMouseLeave, cancelIntent),
      onTouchStart: composeEventHandlers(onTouchStart, setIntent),
    },
  ];
}

const ABSOLUTE_URL_REGEX = /^(?:[a-z][a-z0-9+.-]*:|\/\/)/i;

/**
 * A special kind of `<Link>` that knows whether or not it is "active".
 *
 * @see https://remix.run/components/nav-link
 */
let NavLink = React.forwardRef<HTMLAnchorElement, RemixNavLinkProps>(
  ({ to, prefetch = "none", ...props }, forwardedRef) => {
    let isAbsolute = typeof to === "string" && ABSOLUTE_URL_REGEX.test(to);

    let href = useHref(to);
    let [shouldPrefetch, prefetchHandlers] = usePrefetchBehavior(
      prefetch,
      props
    );
    return (
      <>
        <RouterNavLink
          ref={forwardedRef}
          to={to}
          {...props}
          {...prefetchHandlers}
        />
        {shouldPrefetch && !isAbsolute ? (
          <PrefetchPageLinks page={href} />
        ) : null}
      </>
    );
  }
);
NavLink.displayName = "NavLink";
export { NavLink };

/**
 * This component renders an anchor tag and is the primary way the user will
 * navigate around your website.
 *
 * @see https://remix.run/components/link
 */
let Link = React.forwardRef<HTMLAnchorElement, RemixLinkProps>(
  ({ to, prefetch = "none", ...props }, forwardedRef) => {
    let isAbsolute = typeof to === "string" && ABSOLUTE_URL_REGEX.test(to);

    let href = useHref(to);
    let [shouldPrefetch, prefetchHandlers] = usePrefetchBehavior(
      prefetch,
      props
    );

    return (
      <>
        <RouterLink
          ref={forwardedRef}
          to={to}
          {...props}
          {...prefetchHandlers}
        />
        {shouldPrefetch && !isAbsolute ? (
          <PrefetchPageLinks page={href} />
        ) : null}
      </>
    );
  }
);
Link.displayName = "Link";
export { Link };

export function composeEventHandlers<
  EventType extends React.SyntheticEvent | Event
>(
  theirHandler: ((event: EventType) => any) | undefined,
  ourHandler: (event: EventType) => any
): (event: EventType) => any {
  return (event) => {
    theirHandler && theirHandler(event);
    if (!event.defaultPrevented) {
      ourHandler(event);
    }
  };
}

/**
 * Renders the `<link>` tags for the current routes.
 *
 * @see https://remix.run/components/links
 */
export function Links() {
  let { manifest, routeModules } = useRemixContext();
  let { errors, matches: routerMatches } = useDataRouterStateContext();

  let matches = errors
    ? routerMatches.slice(
        0,
        routerMatches.findIndex((m) => errors![m.route.id]) + 1
      )
    : routerMatches;

  let links = React.useMemo(
    () => getLinksForMatches(matches, routeModules, manifest),
    [matches, routeModules, manifest]
  );

  return (
    <>
      {links.map((link) => {
        if (isPageLinkDescriptor(link)) {
          return <PrefetchPageLinks key={link.page} {...link} />;
        }

        let imageSrcSet: string | null = null;
        let imageSizes: string | null = null;

        // In React 17, <link imageSrcSet> and <link imageSizes> will warn
        // because the DOM attributes aren't recognized, so users need to pass
        // them in all lowercase to forward the attributes to the node without a
        // warning. Normalize so that either property can be used in Remix.
        let imageSizesKey = "useId" in React ? "imageSizes" : "imagesizes";
        let imageSrcSetKey = "useId" in React ? "imageSrcSet" : "imagesrcset";
        if (link.imageSrcSet) {
          imageSrcSet = link.imageSrcSet;
          delete link.imageSrcSet;
        }

        if (link.imageSizes) {
          imageSizes = link.imageSizes;
          delete link.imageSizes;
        }

        return (
          <link
            key={link.rel + (link.href || "") + (imageSrcSet || "")}
            {...{
              ...link,
              [imageSizesKey]: imageSizes,
              [imageSrcSetKey]: imageSrcSet,
            }}
          />
        );
      })}
    </>
  );
}

/**
 * This component renders all of the `<link rel="prefetch">` and
 * `<link rel="modulepreload"/>` tags for all the assets (data, modules, css) of
 * a given page.
 *
 * @param props
 * @param props.page
 * @see https://remix.run/components/prefetch-page-links
 */
export function PrefetchPageLinks({
  page,
  ...dataLinkProps
}: PrefetchPageDescriptor) {
  let { router } = useDataRouterContext();
  let matches = React.useMemo(
    () => matchRoutes(router.routes, page),
    [router.routes, page]
  );

  if (!matches) {
    console.warn(`Tried to prefetch ${page} but no routes matched.`);
    return null;
  }

  return (
    <PrefetchPageLinksImpl page={page} matches={matches} {...dataLinkProps} />
  );
}

function usePrefetchedStylesheets(matches: AgnosticDataRouteMatch[]) {
  let { manifest, routeModules } = useRemixContext();

  let [styleLinks, setStyleLinks] = React.useState<HtmlLinkDescriptor[]>([]);

  React.useEffect(() => {
    let interrupted: boolean = false;

    getStylesheetPrefetchLinks(matches, manifest, routeModules).then(
      (links) => {
        if (!interrupted) setStyleLinks(links);
      }
    );

    return () => {
      interrupted = true;
    };
  }, [matches, manifest, routeModules]);

  return styleLinks;
}

function PrefetchPageLinksImpl({
  page,
  matches: nextMatches,
  ...linkProps
}: PrefetchPageDescriptor & {
  matches: AgnosticDataRouteMatch[];
}) {
  let location = useLocation();
  let { manifest } = useRemixContext();
  let { matches } = useDataRouterStateContext();

  let newMatchesForData = React.useMemo(
    () =>
      getNewMatchesForLinks(
        page,
        nextMatches,
        matches,
        manifest,
        location,
        "data"
      ),
    [page, nextMatches, matches, manifest, location]
  );

  let newMatchesForAssets = React.useMemo(
    () =>
      getNewMatchesForLinks(
        page,
        nextMatches,
        matches,
        manifest,
        location,
        "assets"
      ),
    [page, nextMatches, matches, manifest, location]
  );

  let dataHrefs = React.useMemo(
    () => getDataLinkHrefs(page, newMatchesForData, manifest),
    [newMatchesForData, page, manifest]
  );

  let moduleHrefs = React.useMemo(
    () => getModuleLinkHrefs(newMatchesForAssets, manifest),
    [newMatchesForAssets, manifest]
  );

  // needs to be a hook with async behavior because we need the modules, not
  // just the manifest like the other links in here.
  let styleLinks = usePrefetchedStylesheets(newMatchesForAssets);

  return (
    <>
      {dataHrefs.map((href) => (
        <link key={href} rel="prefetch" as="fetch" href={href} {...linkProps} />
      ))}
      {moduleHrefs.map((href) => (
        <link key={href} rel="modulepreload" href={href} {...linkProps} />
      ))}
      {styleLinks.map((link) => (
        // these don't spread `linkProps` because they are full link descriptors
        // already with their own props
        <link key={link.href} {...link} />
      ))}
    </>
  );
}

/**
 * Renders HTML tags related to metadata for the current route.
 *
 * @see https://remix.run/components/meta
 */
<<<<<<< HEAD
export function Meta() {
=======
function V1Meta() {
  let { routeModules } = useRemixContext();
  let {
    errors,
    matches: routerMatches,
    loaderData,
  } = useDataRouterStateContext();
  let location = useLocation();

  let matches = errors
    ? routerMatches.slice(
        0,
        routerMatches.findIndex((m) => errors![m.route.id]) + 1
      )
    : routerMatches;

  let meta: V1_HtmlMetaDescriptor = {};
  let parentsData: { [routeId: string]: AppData } = {};

  for (let match of matches) {
    let routeId = match.route.id;
    let data = loaderData[routeId];
    let params = match.params;

    let routeModule = routeModules[routeId];

    if (routeModule.meta) {
      let routeMeta =
        typeof routeModule.meta === "function"
          ? (routeModule.meta as V1_MetaFunction)({
              data,
              parentsData,
              params,
              location,
            })
          : routeModule.meta;
      if (routeMeta && Array.isArray(routeMeta)) {
        throw new Error(
          "The route at " +
            match.route.path +
            " returns an array. This is only supported with the `v2_meta` future flag " +
            "in the Remix config. Either set the flag to `true` or update the route's " +
            "meta function to return an object." +
            "\n\nTo reference the v1 meta function API, see https://remix.run/route/meta"
          // TODO: Add link to the docs once they are written
          // + "\n\nTo reference future flags and the v2 meta API, see https://remix.run/file-conventions/remix-config#future-v2-meta."
        );
      }
      Object.assign(meta, routeMeta);
    }

    parentsData[routeId] = data;
  }

  return (
    <>
      {Object.entries(meta).map(([name, value]) => {
        if (!value) {
          return null;
        }

        if (["charset", "charSet"].includes(name)) {
          return <meta key="charSet" charSet={value as string} />;
        }

        if (name === "title") {
          return <title key="title">{String(value)}</title>;
        }

        // Open Graph tags use the `property` attribute, while other meta tags
        // use `name`. See https://ogp.me/
        //
        // Namespaced attributes:
        //  - https://ogp.me/#type_music
        //  - https://ogp.me/#type_video
        //  - https://ogp.me/#type_article
        //  - https://ogp.me/#type_book
        //  - https://ogp.me/#type_profile
        //
        // Facebook specific tags begin with `fb:` and also use the `property`
        // attribute.
        //
        // Twitter specific tags begin with `twitter:` but they use `name`, so
        // they are excluded.
        let isOpenGraphTag =
          /^(og|music|video|article|book|profile|fb):.+$/.test(name);

        return [value].flat().map((content) => {
          if (isOpenGraphTag) {
            return (
              <meta
                property={name}
                content={content as string}
                key={name + content}
              />
            );
          }

          if (typeof content === "string") {
            return <meta name={name} content={content} key={name + content} />;
          }

          return <meta key={name + JSON.stringify(content)} {...content} />;
        });
      })}
    </>
  );
}

function V2Meta() {
>>>>>>> f93d18a9
  let { routeModules } = useRemixContext();
  let {
    errors,
    matches: routerMatches,
    loaderData,
  } = useDataRouterStateContext();
  let location = useLocation();

<<<<<<< HEAD
  let meta: MetaDescriptor[] = [];
  let leafMeta: MetaDescriptor[] | null = null;
  let matches: MetaMatches = [];
=======
  let _matches = errors
    ? routerMatches.slice(
        0,
        routerMatches.findIndex((m) => errors![m.route.id]) + 1
      )
    : routerMatches;

  let meta: V2_MetaDescriptor[] = [];
  let leafMeta: V2_MetaDescriptor[] | null = null;
  let matches: V2_MetaMatches = [];
>>>>>>> f93d18a9
  for (let i = 0; i < _matches.length; i++) {
    let _match = _matches[i];
    let routeId = _match.route.id;
    let data = loaderData[routeId];
    let params = _match.params;
    let routeModule = routeModules[routeId];
    let routeMeta: MetaDescriptor[] | undefined = [];

    let match: MetaMatch = {
      id: routeId,
      data,
      meta: [],
      params: _match.params,
      pathname: _match.pathname,
      handle: _match.route.handle,
    };
    matches[i] = match;

    if (routeModule?.meta) {
      routeMeta =
        typeof routeModule.meta === "function"
          ? routeModule.meta({
              data,
              params,
              location,
              matches,
            })
          : Array.isArray(routeModule.meta)
          ? [...routeModule.meta]
          : routeModule.meta;
    } else if (leafMeta) {
      // We only assign the route's meta to the nearest leaf if there is no meta
      // export in the route. The meta function may return a falsey value which
      // is effectively the same as an empty array.
      routeMeta = [...leafMeta];
    }

    routeMeta = routeMeta || [];
    if (!Array.isArray(routeMeta)) {
      throw new Error(
        "The `v2_meta` API is enabled in the Remix config, but the route at " +
          _match.route.path +
          " returns an invalid value. In v2, all route meta functions must " +
          "return an array of meta objects." +
          // TODO: Add link to the docs once they are written
          // "\n\nTo reference future flags and the v2 meta API, see https://remix.run/file-conventions/remix-config#future-v2-meta." +
          "\n\nTo reference the v1 meta function API, see https://remix.run/route/meta"
      );
    }

    match.meta = routeMeta;
    matches[i] = match;
    meta = [...routeMeta];
    leafMeta = meta;
  }

  return (
    <>
      {meta.flat().map((metaProps) => {
        if (!metaProps) {
          return null;
        }

        if ("tagName" in metaProps) {
          let tagName = metaProps.tagName;
          delete metaProps.tagName;
          if (!isValidMetaTag(tagName)) {
            console.warn(
              `A meta object uses an invalid tagName: ${tagName}. Expected either 'link' or 'meta'`
            );
            return null;
          }
          let Comp = tagName;
          return <Comp key={JSON.stringify(metaProps)} {...metaProps} />;
        }

        if ("title" in metaProps) {
          return <title key="title">{String(metaProps.title)}</title>;
        }

        if ("charset" in metaProps) {
          metaProps.charSet ??= metaProps.charset;
          delete metaProps.charset;
        }

        if ("charSet" in metaProps && metaProps.charSet != null) {
          return typeof metaProps.charSet === "string" ? (
            <meta key="charSet" charSet={metaProps.charSet} />
          ) : null;
        }

        if ("script:ld+json" in metaProps) {
          let json: string | null = null;
          try {
            json = JSON.stringify(metaProps["script:ld+json"]);
          } catch (err) {}
          return (
            json != null && (
              <script
                key="script:ld+json"
                type="application/ld+json"
                dangerouslySetInnerHTML={{
                  __html: JSON.stringify(metaProps["script:ld+json"]),
                }}
              />
            )
          );
        }
        return <meta key={JSON.stringify(metaProps)} {...metaProps} />;
      })}
    </>
  );
}

function isValidMetaTag(tagName: unknown): tagName is "meta" | "link" {
  return typeof tagName === "string" && /^(meta|link)$/.test(tagName);
}

export interface AwaitProps<Resolve> {
  children: React.ReactNode | ((value: Awaited<Resolve>) => React.ReactNode);
  errorElement?: React.ReactNode;
  resolve: Resolve;
}

export function Await<Resolve>(props: AwaitProps<Resolve>) {
  return <AwaitRR {...props} />;
}

/**
 * Tracks whether Remix has finished hydrating or not, so scripts can be skipped
 * during client-side updates.
 */
let isHydrated = false;

export type ScriptProps = Omit<
  React.HTMLProps<HTMLScriptElement>,
  | "children"
  | "async"
  | "defer"
  | "src"
  | "type"
  | "noModule"
  | "dangerouslySetInnerHTML"
  | "suppressHydrationWarning"
>;

/**
 * Renders the `<script>` tags needed for the initial render. Bundles for
 * additional routes are loaded later as needed.
 *
 * @param props Additional properties to add to each script tag that is rendered.
 * In addition to scripts, \<link rel="modulepreload"> tags receive the crossOrigin
 * property if provided.
 *
 * @see https://remix.run/components/scripts
 */
export function Scripts(props: ScriptProps) {
  let { manifest, serverHandoffString, abortDelay } = useRemixContext();
  let { router, static: isStatic, staticContext } = useDataRouterContext();
  let { matches } = useDataRouterStateContext();
  let navigation = useNavigation();

  React.useEffect(() => {
    isHydrated = true;
  }, []);

  let deferredScripts: any[] = [];
  let initialScripts = React.useMemo(() => {
    let contextScript = staticContext
      ? `window.__remixContext = ${serverHandoffString};`
      : " ";

    let activeDeferreds = staticContext?.activeDeferreds;
    // This sets up the __remixContext with utility functions used by the
    // deferred scripts.
    // - __remixContext.p is a function that takes a resolved value or error and returns a promise.
    //   This is used for transmitting pre-resolved promises from the server to the client.
    // - __remixContext.n is a function that takes a routeID and key to returns a promise for later
    //   resolution by the subsequently streamed chunks.
    // - __remixContext.r is a function that takes a routeID, key and value or error and resolves
    //   the promise created by __remixContext.n.
    // - __remixContext.t is a a map or routeId to keys to an object containing `e` and `r` methods
    //   to resolve or reject the promise created by __remixContext.n.
    // - __remixContext.a is the active number of deferred scripts that should be rendered to match
    //   the SSR tree for hydration on the client.
    contextScript += !activeDeferreds
      ? ""
      : [
          "__remixContext.p = function(v,e,p,x) {",
          "  if (typeof e !== 'undefined') {",
          process.env.NODE_ENV === "development"
            ? "    x=new Error(e.message);\n    x.stack=e.stack;"
            : '    x=new Error("Unexpected Server Error");\n    x.stack=undefined;',
          "    p=Promise.reject(x);",
          "  } else {",
          "    p=Promise.resolve(v);",
          "  }",
          "  return p;",
          "};",
          "__remixContext.n = function(i,k) {",
          "  __remixContext.t = __remixContext.t || {};",
          "  __remixContext.t[i] = __remixContext.t[i] || {};",
          "  let p = new Promise((r, e) => {__remixContext.t[i][k] = {r:(v)=>{r(v);},e:(v)=>{e(v);}};});",
          typeof abortDelay === "number"
            ? `setTimeout(() => {if(typeof p._error !== "undefined" || typeof p._data !== "undefined"){return;} __remixContext.t[i][k].e(new Error("Server timeout."))}, ${abortDelay});`
            : "",
          "  return p;",
          "};",
          "__remixContext.r = function(i,k,v,e,p,x) {",
          "  p = __remixContext.t[i][k];",
          "  if (typeof e !== 'undefined') {",
          process.env.NODE_ENV === "development"
            ? "    x=new Error(e.message);\n    x.stack=e.stack;"
            : '    x=new Error("Unexpected Server Error");\n    x.stack=undefined;',
          "    p.e(x);",
          "  } else {",
          "    p.r(v);",
          "  }",
          "};",
        ].join("\n") +
        Object.entries(activeDeferreds)
          .map(([routeId, deferredData]) => {
            let pendingKeys = new Set(deferredData.pendingKeys);
            let promiseKeyValues = deferredData.deferredKeys
              .map((key) => {
                if (pendingKeys.has(key)) {
                  deferredScripts.push(
                    <DeferredHydrationScript
                      key={`${routeId} | ${key}`}
                      deferredData={deferredData}
                      routeId={routeId}
                      dataKey={key}
                    />
                  );

                  return `${JSON.stringify(
                    key
                  )}:__remixContext.n(${JSON.stringify(
                    routeId
                  )}, ${JSON.stringify(key)})`;
                } else {
                  let trackedPromise = deferredData.data[key] as TrackedPromise;
                  if (typeof trackedPromise._error !== "undefined") {
                    let toSerialize: { message: string; stack?: string } =
                      process.env.NODE_ENV === "development"
                        ? {
                            message: trackedPromise._error.message,
                            stack: trackedPromise._error.stack,
                          }
                        : {
                            message: "Unexpected Server Error",
                            stack: undefined,
                          };
                    return `${JSON.stringify(
                      key
                    )}:__remixContext.p(!1, ${escapeHtml(
                      JSON.stringify(toSerialize)
                    )})`;
                  } else {
                    if (typeof trackedPromise._data === "undefined") {
                      throw new Error(
                        `The deferred data for ${key} was not resolved, did you forget to return data from a deferred promise?`
                      );
                    }
                    return `${JSON.stringify(
                      key
                    )}:__remixContext.p(${escapeHtml(
                      JSON.stringify(trackedPromise._data)
                    )})`;
                  }
                }
              })
              .join(",\n");
            return `Object.assign(__remixContext.state.loaderData[${JSON.stringify(
              routeId
            )}], {${promiseKeyValues}});`;
          })
          .join("\n") +
        (deferredScripts.length > 0
          ? `__remixContext.a=${deferredScripts.length};`
          : "");

    let routeModulesScript = !isStatic
      ? " "
      : `${
          manifest.hmr?.runtime
            ? `import ${JSON.stringify(manifest.hmr.runtime)};`
            : ""
        }import ${JSON.stringify(manifest.url)};
${matches
  .map(
    (match, index) =>
      `import * as route${index} from ${JSON.stringify(
        manifest.routes[match.route.id].module
      )};`
  )
  .join("\n")}
window.__remixRouteModules = {${matches
          .map(
            (match, index) => `${JSON.stringify(match.route.id)}:route${index}`
          )
          .join(",")}};

import(${JSON.stringify(manifest.entry.module)});`;

    return (
      <>
        <script
          {...props}
          suppressHydrationWarning
          dangerouslySetInnerHTML={createHtml(contextScript)}
          type={undefined}
        />
        <script
          {...props}
          suppressHydrationWarning
          dangerouslySetInnerHTML={createHtml(routeModulesScript)}
          type="module"
          async
        />
      </>
    );
    // disabled deps array because we are purposefully only rendering this once
    // for hydration, after that we want to just continue rendering the initial
    // scripts as they were when the page first loaded
    // eslint-disable-next-line
  }, []);

  if (!isStatic && typeof __remixContext === "object" && __remixContext.a) {
    for (let i = 0; i < __remixContext.a; i++) {
      deferredScripts.push(<DeferredHydrationScript key={i} />);
    }
  }

  // avoid waterfall when importing the next route module
  let nextMatches = React.useMemo(() => {
    if (navigation.location) {
      // FIXME: can probably use transitionManager `nextMatches`
      let matches = matchRoutes(router.routes, navigation.location);
      invariant(
        matches,
        `No routes match path "${navigation.location.pathname}"`
      );
      return matches;
    }

    return [];
  }, [navigation.location, router.routes]);

  let routePreloads = matches
    .concat(nextMatches)
    .map((match) => {
      let route = manifest.routes[match.route.id];
      return (route.imports || []).concat([route.module]);
    })
    .flat(1);

  let preloads = isHydrated ? [] : manifest.entry.imports.concat(routePreloads);

  return (
    <>
      <link
        rel="modulepreload"
        href={manifest.url}
        crossOrigin={props.crossOrigin}
      />
      <link
        rel="modulepreload"
        href={manifest.entry.module}
        crossOrigin={props.crossOrigin}
      />
      {dedupe(preloads).map((path) => (
        <link
          key={path}
          rel="modulepreload"
          href={path}
          crossOrigin={props.crossOrigin}
        />
      ))}
      {!isHydrated && initialScripts}
      {!isHydrated && deferredScripts}
    </>
  );
}

function DeferredHydrationScript({
  dataKey,
  deferredData,
  routeId,
}: {
  dataKey?: string;
  deferredData?: DeferredData;
  routeId?: string;
}) {
  if (typeof document === "undefined" && deferredData && dataKey && routeId) {
    invariant(
      deferredData.pendingKeys.includes(dataKey),
      `Deferred data for route ${routeId} with key ${dataKey} was not pending but tried to render a script for it.`
    );
  }

  return (
    <React.Suspense
      fallback={
        // This makes absolutely no sense. The server renders null as a fallback,
        // but when hydrating, we need to render a script tag to avoid a hydration issue.
        // To reproduce a hydration mismatch, just render null as a fallback.
        typeof document === "undefined" &&
        deferredData &&
        dataKey &&
        routeId ? null : (
          <script
            async
            suppressHydrationWarning
            dangerouslySetInnerHTML={{ __html: " " }}
          />
        )
      }
    >
      {typeof document === "undefined" && deferredData && dataKey && routeId ? (
        <Await
          resolve={deferredData.data[dataKey]}
          errorElement={
            <ErrorDeferredHydrationScript dataKey={dataKey} routeId={routeId} />
          }
          children={(data) => (
            <script
              async
              suppressHydrationWarning
              dangerouslySetInnerHTML={{
                __html: `__remixContext.r(${JSON.stringify(
                  routeId
                )}, ${JSON.stringify(dataKey)}, ${escapeHtml(
                  JSON.stringify(data)
                )});`,
              }}
            />
          )}
        />
      ) : (
        <script
          async
          suppressHydrationWarning
          dangerouslySetInnerHTML={{ __html: " " }}
        />
      )}
    </React.Suspense>
  );
}

function ErrorDeferredHydrationScript({
  dataKey,
  routeId,
}: {
  dataKey: string;
  routeId: string;
}) {
  let error = useAsyncError() as Error;
  let toSerialize: { message: string; stack?: string } =
    process.env.NODE_ENV === "development"
      ? {
          message: error.message,
          stack: error.stack,
        }
      : {
          message: "Unexpected Server Error",
          stack: undefined,
        };

  return (
    <script
      suppressHydrationWarning
      dangerouslySetInnerHTML={{
        __html: `__remixContext.r(${JSON.stringify(routeId)}, ${JSON.stringify(
          dataKey
        )}, !1, ${escapeHtml(JSON.stringify(toSerialize))});`,
      }}
    />
  );
}

function dedupe(array: any[]) {
  return [...new Set(array)];
}

// TODO: Can this be re-exported from RR?
export interface RouteMatch {
  /**
   * The id of the matched route
   */
  id: string;
  /**
   * The pathname of the matched route
   */
  pathname: string;
  /**
   * The dynamic parameters of the matched route
   *
   * @see https://remix.run/file-conventions/routes-files#dynamic-route-parameters
   */
  params: Params<string>;
  /**
   * Any route data associated with the matched route
   */
  data: any;
  /**
   * The exported `handle` object of the matched route.
   *
   * @see https://remix.run/route/handle
   */
  handle: undefined | { [key: string]: any };
}

export function useMatches(): RouteMatch[] {
  let { routeModules } = useRemixContext();
  let matches = useMatchesRR();
  return React.useMemo(
    () =>
      matches.map((match) => {
        let remixMatch: RouteMatch = {
          id: match.id,
          pathname: match.pathname,
          params: match.params,
          data: match.data,
          // Need to grab handle here since we don't have it at client-side route
          // creation time
          handle: routeModules[match.id].handle,
        };
        return remixMatch;
      }),
    [matches, routeModules]
  );
}

/**
 * Returns the JSON parsed data from the current route's `loader`.
 *
 * @see https://remix.run/hooks/use-loader-data
 */
export function useLoaderData<T = AppData>(): SerializeFrom<T> {
  return useLoaderDataRR() as SerializeFrom<T>;
}

/**
 * Returns the JSON parsed data from the current route's `action`.
 *
 * @see https://remix.run/hooks/use-action-data
 */
export function useActionData<T = AppData>(): SerializeFrom<T> | undefined {
  return useActionDataRR() as SerializeFrom<T> | undefined;
}

// Dead Code Elimination magic for production builds.
// This way devs don't have to worry about doing the NODE_ENV check themselves.
// If running an un-bundled server outside of `remix dev` you will still need
// to set the REMIX_DEV_SERVER_WS_PORT manually.
export const LiveReload =
  process.env.NODE_ENV !== "development"
    ? () => null
    : function LiveReload({
        // TODO: remove REMIX_DEV_SERVER_WS_PORT in v2
        port = Number(process.env.REMIX_DEV_SERVER_WS_PORT || 8002),
        timeoutMs = 1000,
        nonce = undefined,
      }: {
        port?: number;
        timeoutMs?: number;
        nonce?: string;
      }) {
        let js = String.raw;
        return (
          <script
            nonce={nonce}
            suppressHydrationWarning
            dangerouslySetInnerHTML={{
              __html: js`
                function remixLiveReloadConnect(config) {
                  let protocol = location.protocol === "https:" ? "wss:" : "ws:";
                  let host = location.hostname;
                  let port = (window.__remixContext && window.__remixContext.dev && window.__remixContext.dev.websocketPort) || ${String(
                    port
                  )};
                  let socketPath = protocol + "//" + host + ":" + port + "/socket";
                  let ws = new WebSocket(socketPath);
                  ws.onmessage = async (message) => {
                    let event = JSON.parse(message.data);
                    if (event.type === "LOG") {
                      console.log(event.message);
                    }
                    if (event.type === "RELOAD") {
                      console.log("💿 Reloading window ...");
                      window.location.reload();
                    }
                    if (event.type === "HMR") {
                      if (!window.__hmr__ || !window.__hmr__.contexts) {
                        console.log("💿 [HMR] No HMR context, reloading window ...");
                        window.location.reload();
                        return;
                      }
                      if (!event.updates || !event.updates.length) return;
                      let updateAccepted = false;
                      let needsRevalidation = new Set();
                      for (let update of event.updates) {
                        console.log("[HMR] " + update.reason + " [" + update.id +"]")
                        if (update.revalidate) {
                          needsRevalidation.add(update.routeId);
                          console.log("[HMR] Revalidating [" + update.routeId + "]");
                        }
                        let imported = await import(update.url +  '?t=' + event.assetsManifest.hmr.timestamp);
                        if (window.__hmr__.contexts[update.id]) {
                          let accepted = window.__hmr__.contexts[update.id].emit(
                            imported
                          );
                          if (accepted) {
                            console.log("[HMR] Updated accepted by", update.id);
                            updateAccepted = true;
                          }
                        }
                      }
                      if (event.assetsManifest && window.__hmr__.contexts["remix:manifest"]) {
                        let accepted = window.__hmr__.contexts["remix:manifest"].emit(
                          { needsRevalidation, assetsManifest: event.assetsManifest }
                        );
                        if (accepted) {
                          console.log("[HMR] Updated accepted by", "remix:manifest");
                          updateAccepted = true;
                        }
                      }
                      if (!updateAccepted) {
                        console.log("[HMR] Updated rejected, reloading...");
                        window.location.reload();
                      }
                    }
                  };
                  ws.onopen = () => {
                    if (config && typeof config.onOpen === "function") {
                      config.onOpen();
                    }
                  };
                  ws.onclose = (event) => {
                    if (event.code === 1006) {
                      console.log("Remix dev asset server web socket closed. Reconnecting...");
                      setTimeout(
                        () =>
                          remixLiveReloadConnect({
                            onOpen: () => window.location.reload(),
                          }),
                      ${String(timeoutMs)}
                      );
                    }
                  };
                  ws.onerror = (error) => {
                    console.log("Remix dev asset server web socket error:");
                    console.error(error);
                  };
                }
                remixLiveReloadConnect();
              `,
            }}
          />
        );
      };<|MERGE_RESOLUTION|>--- conflicted
+++ resolved
@@ -479,10 +479,7 @@
  *
  * @see https://remix.run/components/meta
  */
-<<<<<<< HEAD
 export function Meta() {
-=======
-function V1Meta() {
   let { routeModules } = useRemixContext();
   let {
     errors,
@@ -491,121 +488,6 @@
   } = useDataRouterStateContext();
   let location = useLocation();
 
-  let matches = errors
-    ? routerMatches.slice(
-        0,
-        routerMatches.findIndex((m) => errors![m.route.id]) + 1
-      )
-    : routerMatches;
-
-  let meta: V1_HtmlMetaDescriptor = {};
-  let parentsData: { [routeId: string]: AppData } = {};
-
-  for (let match of matches) {
-    let routeId = match.route.id;
-    let data = loaderData[routeId];
-    let params = match.params;
-
-    let routeModule = routeModules[routeId];
-
-    if (routeModule.meta) {
-      let routeMeta =
-        typeof routeModule.meta === "function"
-          ? (routeModule.meta as V1_MetaFunction)({
-              data,
-              parentsData,
-              params,
-              location,
-            })
-          : routeModule.meta;
-      if (routeMeta && Array.isArray(routeMeta)) {
-        throw new Error(
-          "The route at " +
-            match.route.path +
-            " returns an array. This is only supported with the `v2_meta` future flag " +
-            "in the Remix config. Either set the flag to `true` or update the route's " +
-            "meta function to return an object." +
-            "\n\nTo reference the v1 meta function API, see https://remix.run/route/meta"
-          // TODO: Add link to the docs once they are written
-          // + "\n\nTo reference future flags and the v2 meta API, see https://remix.run/file-conventions/remix-config#future-v2-meta."
-        );
-      }
-      Object.assign(meta, routeMeta);
-    }
-
-    parentsData[routeId] = data;
-  }
-
-  return (
-    <>
-      {Object.entries(meta).map(([name, value]) => {
-        if (!value) {
-          return null;
-        }
-
-        if (["charset", "charSet"].includes(name)) {
-          return <meta key="charSet" charSet={value as string} />;
-        }
-
-        if (name === "title") {
-          return <title key="title">{String(value)}</title>;
-        }
-
-        // Open Graph tags use the `property` attribute, while other meta tags
-        // use `name`. See https://ogp.me/
-        //
-        // Namespaced attributes:
-        //  - https://ogp.me/#type_music
-        //  - https://ogp.me/#type_video
-        //  - https://ogp.me/#type_article
-        //  - https://ogp.me/#type_book
-        //  - https://ogp.me/#type_profile
-        //
-        // Facebook specific tags begin with `fb:` and also use the `property`
-        // attribute.
-        //
-        // Twitter specific tags begin with `twitter:` but they use `name`, so
-        // they are excluded.
-        let isOpenGraphTag =
-          /^(og|music|video|article|book|profile|fb):.+$/.test(name);
-
-        return [value].flat().map((content) => {
-          if (isOpenGraphTag) {
-            return (
-              <meta
-                property={name}
-                content={content as string}
-                key={name + content}
-              />
-            );
-          }
-
-          if (typeof content === "string") {
-            return <meta name={name} content={content} key={name + content} />;
-          }
-
-          return <meta key={name + JSON.stringify(content)} {...content} />;
-        });
-      })}
-    </>
-  );
-}
-
-function V2Meta() {
->>>>>>> f93d18a9
-  let { routeModules } = useRemixContext();
-  let {
-    errors,
-    matches: routerMatches,
-    loaderData,
-  } = useDataRouterStateContext();
-  let location = useLocation();
-
-<<<<<<< HEAD
-  let meta: MetaDescriptor[] = [];
-  let leafMeta: MetaDescriptor[] | null = null;
-  let matches: MetaMatches = [];
-=======
   let _matches = errors
     ? routerMatches.slice(
         0,
@@ -613,10 +495,10 @@
       )
     : routerMatches;
 
-  let meta: V2_MetaDescriptor[] = [];
-  let leafMeta: V2_MetaDescriptor[] | null = null;
-  let matches: V2_MetaMatches = [];
->>>>>>> f93d18a9
+  let meta: MetaDescriptor[] = [];
+  let leafMeta: MetaDescriptor[] | null = null;
+  let matches: MetaMatches = [];
+
   for (let i = 0; i < _matches.length; i++) {
     let _match = _matches[i];
     let routeId = _match.route.id;
