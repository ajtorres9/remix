import path from "path";
import babel from "@rollup/plugin-babel";
import nodeResolve from "@rollup/plugin-node-resolve";
import copy from "rollup-plugin-copy";
import fse from "fs-extra";
import fs from "fs";
import camelCase from "lodash/camelCase";

const executableBanner = "#!/usr/bin/env node\n";

let activeOutputDir = "build";

if (process.env.REMIX_LOCAL_DEV_OUTPUT_DIRECTORY) {
  let appDir = path.join(
    process.cwd(),
    process.env.REMIX_LOCAL_DEV_OUTPUT_DIRECTORY
  );
  try {
    fse.readdirSync(path.join(appDir, "node_modules"));
  } catch (e) {
    console.error(
      "Oops! You pointed REMIX_LOCAL_DEV_OUTPUT_DIRECTORY to a directory that " +
        "does not have a node_modules/ folder. Please `npm install` in that " +
        "directory and try again."
    );
    process.exit(1);
  }
  console.log("Writing rollup output to", appDir);
  activeOutputDir = appDir;
}

function getOutputDir(pkg) {
  return path.join(activeOutputDir, "node_modules", pkg);
}

function createBanner(packageName, version) {
  return `/**
 * ${packageName} v${version}
 *
 * Copyright (c) Remix Software Inc.
 *
 * This source code is licensed under the MIT license found in the
 * LICENSE.md file in the root directory of this source tree.
 *
 * @license MIT
 */`;
}

function getVersion(packageDir) {
  return require(`./${packageDir}/package.json`).version;
}

function isBareModuleId(id) {
  return !id.startsWith(".") && !path.isAbsolute(id);
}

/** @returns {import("rollup").RollupOptions[]} */
function createRemix() {
  let sourceDir = "packages/create-remix";
  let outputDir = getOutputDir("create-remix");
  let outputDist = path.join(outputDir, "dist");
  let version = getVersion(sourceDir);

  return [
    {
      external() {
        return true;
      },
      input: `${sourceDir}/cli.ts`,
      output: {
        format: "cjs",
        dir: outputDist,
        banner: executableBanner + createBanner("create-remix", version),
      },
      plugins: [
        babel({
          babelHelpers: "bundled",
          exclude: /node_modules/,
          extensions: [".ts"],
        }),
        nodeResolve({ extensions: [".ts"] }),
        copy({
          targets: [
            { src: `LICENSE.md`, dest: outputDir },
            { src: `${sourceDir}/package.json`, dest: outputDir },
            { src: `${sourceDir}/README.md`, dest: outputDir },
          ],
        }),
        copyToPlaygrounds(),
      ],
    },
  ];
}

/** @returns {import("rollup").RollupOptions[]} */
function remix() {
  let sourceDir = "packages/remix";
  let outputDir = getOutputDir("remix");
  let outputDist = path.join(outputDir, "dist");
  let version = getVersion(sourceDir);

  return [
    {
      external() {
        return true;
      },
      input: `${sourceDir}/index.ts`,
      output: {
        format: "cjs",
        dir: outputDist,
        banner: createBanner("remix", version),
      },
      plugins: [
        babel({
          babelHelpers: "bundled",
          exclude: /node_modules/,
          extensions: [".ts"],
        }),
        copy({
          targets: [
            { src: `LICENSE.md`, dest: outputDir },
            { src: `${sourceDir}/package.json`, dest: outputDir },
            { src: `${sourceDir}/README.md`, dest: outputDir },
          ],
        }),
        copyToPlaygrounds(),
      ],
    },
    {
      external() {
        return true;
      },
      input: `${sourceDir}/index.ts`,
      output: {
        banner: createBanner("remix", version),
        dir: path.join(outputDist, "esm"),
        format: "esm",
      },
      plugins: [
        babel({
          babelHelpers: "bundled",
          exclude: /node_modules/,
          extensions: [".ts"],
        }),
        copyToPlaygrounds(),
      ],
    },
  ];
}

/** @returns {import("rollup").RollupOptions[]} */
function remixDev() {
  let sourceDir = "packages/remix-dev";
  let outputDir = getOutputDir("@remix-run/dev");
  let outputDist = path.join(outputDir, "dist");
  let version = getVersion(sourceDir);

  return [
    {
      external(id, parent) {
        if (
          id === "../package.json" &&
          parent === path.resolve(__dirname, "packages/remix-dev/cli/create.ts")
        ) {
          return true;
        }

        return isBareModuleId(id);
      },
      input: `${sourceDir}/index.ts`,
      output: {
        banner: createBanner("@remix-run/dev", version),
        dir: outputDist,
        format: "cjs",
        preserveModules: true,
        exports: "named",
      },
      plugins: [
        babel({
          babelHelpers: "bundled",
          exclude: /node_modules/,
          extensions: [".ts"],
        }),
        nodeResolve({ extensions: [".ts"] }),
        copy({
          targets: [
            { src: `LICENSE.md`, dest: outputDir },
            { src: `${sourceDir}/package.json`, dest: outputDir },
            { src: `${sourceDir}/README.md`, dest: outputDir },
            {
              src: `${sourceDir}/compiler/shims`,
              dest: `${outputDir}/compiler`,
            },
          ],
        }),
        // Allow dynamic imports in CJS code to allow us to utilize
        // ESM modules as part of the compiler.
        {
          name: "dynamic-import-polyfill",
          renderDynamicImport() {
            return {
              left: "import(",
              right: ")",
            };
          },
        },
        copyToPlaygrounds(),
      ],
    },
    {
      external() {
        return true;
      },
      input: `${sourceDir}/cli.ts`,
      output: {
        banner: executableBanner + createBanner("@remix-run/dev", version),
        dir: outputDist,
        format: "cjs",
      },
      plugins: [
        babel({
          babelHelpers: "bundled",
          exclude: /node_modules/,
          extensions: [".ts"],
        }),
        nodeResolve({ extensions: [".ts"] }),
        copyToPlaygrounds(),
      ],
    },
    {
      external: (id) => isBareModuleId(id),
      input: [`${sourceDir}/cli/migrate/migrations/transforms.ts`],
      output: {
        banner: createBanner("@remix-run/dev", version),
        dir: path.join(outputDist, "cli", "migrate", "migrations"),
        exports: "named",
        format: "cjs",
        preserveModules: true,
      },
      plugins: [
        babel({
          babelHelpers: "bundled",
          exclude: /node_modules/,
          extensions: [".ts"],
        }),
        nodeResolve({ extensions: [".ts"] }),
        copyToPlaygrounds(),
      ],
    },
    {
      external() {
        return true;
      },
      input: `${sourceDir}/server-build.ts`,
      output: {
        banner: executableBanner + createBanner("@remix-run/dev", version),
        dir: outputDist,
        format: "cjs",
      },
      plugins: [
        babel({
          babelHelpers: "bundled",
          exclude: /node_modules/,
          extensions: [".ts"],
        }),
        nodeResolve({ extensions: [".ts"] }),
        copyToPlaygrounds(),
      ],
    },
  ];
}

/** @returns {import("rollup").RollupOptions[]} */
function remixServerRuntime() {
  let packageName = "@remix-run/server-runtime";
  let sourceDir = "packages/remix-server-runtime";
<<<<<<< HEAD
  let outputDir = getOutputDir("@remix-run/server-runtime");
  let outputDist = path.join(outputDir, "dist");
=======
  let outputDir = getOutputDir(packageName);
>>>>>>> 3cd15dc3
  let version = getVersion(sourceDir);

  return [
    {
      external(id) {
        return isBareModuleId(id);
      },
      input: `${sourceDir}/index.ts`,
      output: {
<<<<<<< HEAD
        banner: createBanner("@remix-run/server-runtime", version),
        dir: outputDist,
=======
        banner: createBanner(packageName, version),
        dir: outputDir,
>>>>>>> 3cd15dc3
        format: "cjs",
        preserveModules: true,
        exports: "named",
      },
      plugins: [
        babel({
          babelHelpers: "bundled",
          exclude: /node_modules/,
          extensions: [".ts", ".tsx"],
        }),
        nodeResolve({ extensions: [".ts", ".tsx"] }),
        copy({
          targets: [
            { src: `LICENSE.md`, dest: outputDir },
            { src: `${sourceDir}/package.json`, dest: outputDir },
            { src: `${sourceDir}/README.md`, dest: outputDir },
          ],
        }),
        magicExportsPlugin(getMagicExports(packageName), {
          packageName,
          version,
        }),
        copyToPlaygrounds(),
      ],
    },
    {
      external(id) {
        return isBareModuleId(id);
      },
      input: `${sourceDir}/index.ts`,
      output: {
<<<<<<< HEAD
        banner: createBanner("@remix-run/server-runtime", version),
        dir: path.join(outputDist, "esm"),
=======
        banner: createBanner(packageName, version),
        dir: `${outputDir}/esm`,
>>>>>>> 3cd15dc3
        format: "esm",
        preserveModules: true,
      },
      plugins: [
        babel({
          babelHelpers: "bundled",
          exclude: /node_modules/,
          extensions: [".ts", ".tsx"],
        }),
        nodeResolve({ extensions: [".ts", ".tsx"] }),
        copyToPlaygrounds(),
      ],
    },
<<<<<<< HEAD
    {
      external() {
        return true;
      },
      input: `${sourceDir}/magicExports/remix.ts`,
      output: {
        banner: createBanner("@remix-run/server-runtime", version),
        dir: path.join(outputDist, "magicExports"),
        format: "cjs",
      },
      plugins: [
        babel({
          babelHelpers: "bundled",
          exclude: /node_modules/,
          extensions: [".ts", ".tsx"],
        }),
        copyToPlaygrounds(),
      ],
    },
    {
      external() {
        return true;
      },
      input: `${sourceDir}/magicExports/remix.ts`,
      output: {
        banner: createBanner("@remix-run/server-runtime", version),
        dir: path.join(outputDist, "magicExports", "esm"),
        format: "esm",
      },
      plugins: [
        babel({
          babelHelpers: "bundled",
          exclude: /node_modules/,
          extensions: [".ts", ".tsx"],
        }),
        copyToPlaygrounds(),
      ],
    },
=======
>>>>>>> 3cd15dc3
  ];
}

/** @returns {import("rollup").RollupOptions[]} */
function remixNode() {
  let packageName = "@remix-run/node";
  let sourceDir = "packages/remix-node";
<<<<<<< HEAD
  let outputDir = getOutputDir("@remix-run/node");
  let outputDist = path.join(outputDir, "dist");
=======
  let outputDir = getOutputDir(packageName);
>>>>>>> 3cd15dc3
  let version = getVersion(sourceDir);

  return [
    {
      external(id) {
        return isBareModuleId(id);
      },
      input: `${sourceDir}/index.ts`,
      output: {
<<<<<<< HEAD
        banner: createBanner("@remix-run/node", version),
        dir: outputDist,
=======
        banner: createBanner(packageName, version),
        dir: outputDir,
>>>>>>> 3cd15dc3
        format: "cjs",
        preserveModules: true,
        exports: "named",
      },
      plugins: [
        babel({
          babelHelpers: "bundled",
          exclude: /node_modules/,
          extensions: [".ts", ".tsx"],
        }),
        nodeResolve({ extensions: [".ts", ".tsx"] }),
        copy({
          targets: [
            { src: `LICENSE.md`, dest: outputDir },
            { src: `${sourceDir}/package.json`, dest: outputDir },
            { src: `${sourceDir}/README.md`, dest: outputDir },
          ],
        }),
<<<<<<< HEAD
        copyToPlaygrounds(),
      ],
    },
    {
      external() {
        return true;
      },
      input: `${sourceDir}/magicExports/remix.ts`,
      output: {
        banner: createBanner("@remix-run/node", version),
        dir: path.join(outputDist, "magicExports"),
        format: "cjs",
      },
      plugins: [
        babel({
          babelHelpers: "bundled",
          exclude: /node_modules/,
          extensions: [".ts", ".tsx"],
        }),
        copyToPlaygrounds(),
      ],
    },
    {
      external() {
        return true;
      },
      input: `${sourceDir}/magicExports/remix.ts`,
      output: {
        banner: createBanner("@remix-run/node", version),
        dir: path.join(outputDist, "magicExports", "esm"),
        format: "esm",
      },
      plugins: [
        babel({
          babelHelpers: "bundled",
          exclude: /node_modules/,
          extensions: [".ts", ".tsx"],
=======
        magicExportsPlugin(getMagicExports(packageName), {
          packageName,
          version,
>>>>>>> 3cd15dc3
        }),
        copyToPlaygrounds(),
      ],
    },
  ];
}

/** @returns {import("rollup").RollupOptions[]} */
function remixCloudflare() {
  let packageName = "@remix-run/cloudflare";
  let sourceDir = "packages/remix-cloudflare";
<<<<<<< HEAD
  let outputDir = getOutputDir("@remix-run/cloudflare");
  let outputDist = path.join(outputDir, "dist");
=======
  let outputDir = getOutputDir(packageName);
>>>>>>> 3cd15dc3
  let version = getVersion(sourceDir);

  return [
    {
      external(id) {
        return isBareModuleId(id);
      },
      input: `${sourceDir}/index.ts`,
      output: {
<<<<<<< HEAD
        banner: createBanner("@remix-run/cloudflare", version),
        dir: outputDist,
=======
        banner: createBanner(packageName, version),
        dir: outputDir,
>>>>>>> 3cd15dc3
        format: "cjs",
        preserveModules: true,
        exports: "named",
      },
      plugins: [
        babel({
          babelHelpers: "bundled",
          exclude: /node_modules/,
          extensions: [".ts", ".tsx"],
        }),
        nodeResolve({ extensions: [".ts", ".tsx"] }),
        copy({
          targets: [
            { src: `LICENSE.md`, dest: outputDir },
            { src: `${sourceDir}/package.json`, dest: outputDir },
            { src: `${sourceDir}/README.md`, dest: outputDir },
          ],
        }),
<<<<<<< HEAD
        copyToPlaygrounds(),
      ],
    },
    {
      external() {
        return true;
      },
      input: `${sourceDir}/magicExports/remix.ts`,
      output: {
        banner: createBanner("@remix-run/cloudflare", version),
        dir: path.join(outputDist, "magicExports", "esm"),
        format: "esm",
      },
      plugins: [
        babel({
          babelHelpers: "bundled",
          exclude: /node_modules/,
          extensions: [".ts", ".tsx"],
        }),
        copyToPlaygrounds(),
      ],
    },
    {
      external() {
        return true;
      },
      input: `${sourceDir}/magicExports/remix.ts`,
      output: {
        banner: createBanner("@remix-run/cloudflare", version),
        dir: path.join(outputDist, "magicExports"),
        format: "cjs",
      },
      plugins: [
        babel({
          babelHelpers: "bundled",
          exclude: /node_modules/,
          extensions: [".ts", ".tsx"],
=======
        magicExportsPlugin(getMagicExports(packageName), {
          packageName,
          version,
>>>>>>> 3cd15dc3
        }),
        copyToPlaygrounds(),
      ],
    },
  ];
}

/** @returns {import("rollup").RollupOptions[]} */
function remixDeno() {
  let sourceDir = "packages/remix-deno";
  let outputDir = getOutputDir("@remix-run/deno");

  return [
    {
      input: `${sourceDir}/.empty.js`,
      plugins: [
        copy({
          targets: [
            { src: `LICENSE.md`, dest: outputDir },
            { src: `${sourceDir}/**/*`, dest: outputDir },
          ],
          gitignore: true,
        }),
        copyToPlaygrounds(),
      ],
    },
  ];
}

/** @returns {import("rollup").RollupOptions[]} */
function remixCloudflareWorkers() {
  let sourceDir = "packages/remix-cloudflare-workers";
  let outputDir = getOutputDir("@remix-run/cloudflare-workers");
  let outputDist = path.join(outputDir, "dist");
  let version = getVersion(sourceDir);

  return [
    {
      external(id) {
        return isBareModuleId(id);
      },
      input: `${sourceDir}/index.ts`,
      output: {
        banner: createBanner("@remix-run/cloudflare-workers", version),
        dir: path.join(outputDist, "esm"),
        format: "esm",
        preserveModules: true,
      },
      plugins: [
        babel({
          babelHelpers: "bundled",
          exclude: /node_modules/,
          extensions: [".ts", ".tsx"],
        }),
        nodeResolve({ extensions: [".ts", ".tsx"] }),
        copyToPlaygrounds(),
      ],
    },
  ];
}

/** @returns {import("rollup").RollupOptions[]} */
function remixCloudflarePages() {
  let sourceDir = "packages/remix-cloudflare-pages";
  let outputDir = getOutputDir("@remix-run/cloudflare-pages");
  let outputDist = path.join(outputDir, "dist");
  let version = getVersion(sourceDir);

  return [
    {
      external(id) {
        return isBareModuleId(id);
      },
      input: `${sourceDir}/index.ts`,
      output: {
        banner: createBanner("@remix-run/cloudflare-pages", version),
        dir: path.join(outputDist, "esm"),
        format: "esm",
        preserveModules: true,
      },
      plugins: [
        babel({
          babelHelpers: "bundled",
          exclude: /node_modules/,
          extensions: [".ts", ".tsx"],
        }),
        nodeResolve({ extensions: [".ts", ".tsx"] }),
        copyToPlaygrounds(),
      ],
    },
  ];
}

/**
 * @param {RemixAdapter} adapterName
 * @returns {import("rollup").RollupOptions[]}
 */
function getAdapterConfig(adapterName) {
  /** @type {`@remix-run/${RemixPackage}`} */
  let packageName = `@remix-run/${adapterName}`;
  let sourceDir = `packages/remix-${adapterName}`;
  let outputDir = getOutputDir(packageName);
  let outputDist = path.join(outputDir, "dist");
  let version = getVersion(sourceDir);

  // TODO: Remove in v2
  let magicExports = getMagicExports(packageName);

  return [
    {
      external(id) {
        return isBareModuleId(id);
      },
      input: `${sourceDir}/index.ts`,
      output: {
        banner: createBanner(packageName, version),
        dir: outputDist,
        format: "cjs",
        preserveModules: true,
        exports: "auto",
      },
      plugins: [
        babel({
          babelHelpers: "bundled",
          exclude: /node_modules/,
          extensions: [".ts", ".tsx"],
        }),
        nodeResolve({ extensions: [".ts", ".tsx"] }),
        copy({
          targets: [
            { src: `LICENSE.md`, dest: outputDir },
            { src: `${sourceDir}/package.json`, dest: outputDir },
            { src: `${sourceDir}/README.md`, dest: outputDir },
          ],
        }),
        magicExportsPlugin(magicExports, {
          packageName,
          version,
        }),
        copyToPlaygrounds(),
      ],
    },
<<<<<<< HEAD
    ...(hasMagicExports
      ? [
          {
            external() {
              return true;
            },
            input: `${sourceDir}/magicExports/remix.ts`,
            output: {
              banner: createBanner(packageName, version),
              dir: path.join(outputDist, "magicExports"),
              format: "cjs",
            },
            plugins: [
              babel({
                babelHelpers: "bundled",
                exclude: /node_modules/,
                extensions: [".ts", ".tsx"],
              }),
              copyToPlaygrounds(),
            ],
          },
          {
            external() {
              return true;
            },
            input: `${sourceDir}/magicExports/remix.ts`,
            output: {
              banner: createBanner(packageName, version),
              dir: path.join(outputDist, "magicExports", "esm"),
              format: "esm",
            },
            plugins: [
              babel({
                babelHelpers: "bundled",
                exclude: /node_modules/,
                extensions: [".ts", ".tsx"],
              }),
              copyToPlaygrounds(),
            ],
          },
        ]
      : []),
=======
>>>>>>> 3cd15dc3
  ];
}

/**
 * TODO: Remove in v2
 * @param {RemixPackage} packageName
 * @returns {MagicExports | null}
 */
function getMagicExports(packageName) {
  // Re-export everything from packages that is available in `remix`
  switch (packageName) {
    case "@remix-run/architect":
      return {
        values: {
          "@remix-run/architect": ["createArcTableSessionStorage"],
        },
      };
    case "@remix-run/cloudflare-pages":
      return {
        values: {
          "@remix-run/cloudflare": ["createCloudflareKVSessionStorage"],
        },
      };
    case "@remix-run/cloudflare-workers":
      return {
        values: {
          "@remix-run/cloudflare": ["createCloudflareKVSessionStorage"],
        },
      };
    case "@remix-run/cloudflare":
      return {
        values: {
          "@remix-run/cloudflare": [
            "createCloudflareKVSessionStorage",
            "createCookie",
            "createSessionStorage",
            "createCookieSessionStorage",
            "createMemorySessionStorage",
          ],
        },
      };
    case "@remix-run/node":
      return {
        values: {
          "@remix-run/node": [
            "createCookie",
            "createSessionStorage",
            "createCookieSessionStorage",
            "createMemorySessionStorage",
            "createFileSessionStorage",
            "unstable_createFileUploadHandler",
            "unstable_createMemoryUploadHandler",
            "unstable_parseMultipartFormData",
          ],
        },
        types: {
          "@remix-run/node": ["UploadHandler", "UploadHandlerPart"],
        },
      };
    case "@remix-run/react":
      return {
        values: {
          "@remix-run/react": [
            "RemixBrowser",
            "Meta",
            "Links",
            "Scripts",
            "Link",
            "NavLink",
            "Form",
            "PrefetchPageLinks",
            "ScrollRestoration",
            "LiveReload",
            "useFormAction",
            "useSubmit",
            "useTransition",
            "useFetcher",
            "useFetchers",
            "useCatch",
            "useLoaderData",
            "useActionData",
            "useBeforeUnload",
            "useMatches",
            "RemixServer",

            // react-router-dom exports
            "Outlet",
            "useHref",
            "useLocation",
            "useNavigate",
            "useNavigationType",
            "useOutlet",
            "useParams",
            "useResolvedPath",
            "useSearchParams",
            "useOutletContext",
          ],
        },
        types: {
          "@remix-run/react": [
            "RemixBrowserProps",
            "FormProps",
            "SubmitOptions",
            "SubmitFunction",
            "FormMethod",
            "FormEncType",
            "RemixServerProps",
            "ShouldReloadFunction",
            "ThrownResponse",
            "LinkProps",
            "NavLinkProps",
          ],
        },
      };
    case "@remix-run/server-runtime":
      return {
        values: {
          "@remix-run/server-runtime": [
            "isCookie",
            "createSession",
            "isSession",
            "json",
            "redirect",
          ],
        },
        types: {
          "@remix-run/server-runtime": [
            "ServerBuild",
            "ServerEntryModule",
            "HandleDataRequestFunction",
            "HandleDocumentRequestFunction",
            "CookieParseOptions",
            "CookieSerializeOptions",
            "CookieSignatureOptions",
            "CookieOptions",
            "Cookie",
            "AppLoadContext",
            "AppData",
            "EntryContext",
            "LinkDescriptor",
            "HtmlLinkDescriptor",
            "PageLinkDescriptor",
            "ErrorBoundaryComponent",
            "ActionFunction",
            "HeadersFunction",
            "LinksFunction",
            "LoaderFunction",
            "MetaDescriptor",
            "HtmlMetaDescriptor",
            "MetaFunction",
            "RouteComponent",
            "RouteHandle",
            "RequestHandler",
            "SessionData",
            "Session",
            "SessionStorage",
            "SessionIdStorageStrategy",
          ],
        },
      };
    default:
      return null;
  }
}

/**
 * TODO: Remove in v2
 * @param {MagicExports | null} magicExports
 * @param {{ packageName: string; version: string }} buildInfo
 * @returns {import("rollup").Plugin}
 */
function magicExportsPlugin(magicExports, { packageName, version }) {
  return {
    name: `${packageName}:generate-magic-exports`,
    generateBundle() {
      if (!magicExports) return;

      let tsContents = "";
      let cjsContents = "";
      let esmContents = "";
      let banner = createBanner(packageName, version);

      if (magicExports.values) {
        for (let pkgName of Object.keys(magicExports.values)) {
          if (!esmContents) esmContents = banner + "\n";
          if (!tsContents) tsContents = banner + "\n";
          if (!cjsContents) {
            cjsContents =
              banner +
              "\n" +
              "'use strict';\n" +
              "Object.defineProperty(exports, '__esModule', { value: true });\n";
          }

          let exportList = magicExports.values[pkgName].join(", ");
          esmContents += `export { ${exportList} } from '${pkgName}';\n`;
          tsContents += `export { ${exportList} } from '${pkgName}';\n`;

          let cjsModule = camelCase(
            pkgName.startsWith("@remix-run/") ? pkgName.slice(11) : pkgName
          );
          cjsContents += `var ${cjsModule} = require('${pkgName}');\n`;
          for (let symbol of magicExports.values[pkgName]) {
            cjsContents +=
              `Object.defineProperty(exports, '${symbol}', {\n` +
              "  enumerable: true,\n" +
              `  get: function () { return ${cjsModule}.${symbol}; }\n` +
              "});\n";
          }
        }
      }

      if (magicExports.types) {
        for (let pkgName of Object.keys(magicExports.types)) {
          if (!tsContents) tsContents = banner + "\n";
          let exportList = magicExports.types[pkgName].join(", ");
          tsContents += `export type { ${exportList} } from '${pkgName}';\n`;
        }
      }

      tsContents &&
        this.emitFile({
          type: "asset",
          fileName: path.join("magicExports", "remix.d.ts"),
          source: tsContents,
        });

      cjsContents &&
        this.emitFile({
          type: "asset",
          fileName: path.join("magicExports", "remix.js"),
          source: cjsContents,
        });

      esmContents &&
        this.emitFile({
          type: "asset",
          fileName: path.join("magicExports", "esm", "remix.js"),
          source: esmContents,
        });
    },
  };
}

/** @returns {import("rollup").RollupOptions[]} */
function remixServerAdapters() {
  // magicExports: Re-export everything from each package that is available in `remix`
  // TODO: Remove this in v2 when we get rid of magic exports altogether
  return [
    ...getAdapterConfig("architect"),
    ...getAdapterConfig("cloudflare-pages"),
    ...getAdapterConfig("cloudflare-workers"),
    ...getAdapterConfig("express"),
    ...getAdapterConfig("netlify"),
    ...getAdapterConfig("vercel"),
  ];
}

/** @returns {import("rollup").RollupOptions[]} */
function remixReact() {
  let packageName = "@remix-run/react";
  let sourceDir = "packages/remix-react";
<<<<<<< HEAD
  let outputDir = getOutputDir("@remix-run/react");
  let outputDist = path.join(outputDir, "dist");
=======
  let outputDir = getOutputDir(packageName);
>>>>>>> 3cd15dc3
  let version = getVersion(sourceDir);

  // This CommonJS build of remix-react is for node; both for use in running our
  // server and for 3rd party tools that work with node.
  /** @type {import("rollup").RollupOptions} */
  let remixReactCJS = {
    external(id) {
      return isBareModuleId(id);
    },
    input: `${sourceDir}/index.tsx`,
    output: {
<<<<<<< HEAD
      banner: createBanner("@remix-run/react", version),
      dir: outputDist,
=======
      banner: createBanner(packageName, version),
      dir: outputDir,
>>>>>>> 3cd15dc3
      format: "cjs",
      preserveModules: true,
      exports: "auto",
    },
    plugins: [
      babel({
        babelHelpers: "bundled",
        exclude: /node_modules/,
        extensions: [".ts", ".tsx"],
      }),
      nodeResolve({ extensions: [".ts", ".tsx"] }),
      copy({
        targets: [
          { src: `LICENSE.md`, dest: outputDir },
          { src: `${sourceDir}/package.json`, dest: outputDir },
          { src: `${sourceDir}/README.md`, dest: outputDir },
        ],
      }),
      magicExportsPlugin(getMagicExports(packageName), {
        packageName,
        version,
      }),
      copyToPlaygrounds(),
    ],
  };

  // The browser build of remix-react is ESM so we can treeshake it.
  /** @type {import("rollup").RollupOptions} */
  let remixReactESM = {
    external(id) {
      return isBareModuleId(id);
    },
    input: `${sourceDir}/index.tsx`,
    output: {
      banner: createBanner("@remix-run/react", version),
      dir: path.join(outputDist, "esm"),
      format: "esm",
      preserveModules: true,
    },
    plugins: [
      babel({
        babelHelpers: "bundled",
        exclude: /node_modules/,
        extensions: [".ts", ".tsx"],
      }),
      nodeResolve({ extensions: [".ts", ".tsx"] }),
      copyToPlaygrounds(),
    ],
  };

<<<<<<< HEAD
  /** @type {import("rollup").RollupOptions[]} */
  let remixReactMagicExportsCJS = {
    external() {
      return true;
    },
    input: `${sourceDir}/magicExports/remix.ts`,
    output: {
      banner: createBanner("@remix-run/react", version),
      dir: path.join(outputDist, "magicExports"),
      format: "cjs",
    },
    plugins: [
      babel({
        babelHelpers: "bundled",
        exclude: /node_modules/,
        extensions: [".ts", ".tsx"],
      }),
      copyToPlaygrounds(),
    ],
  };

  /** @type {import("rollup").RollupOptions[]} */
  let remixReactMagicExportsESM = {
    external() {
      return true;
    },
    input: `${sourceDir}/magicExports/remix.ts`,
    output: {
      banner: createBanner("@remix-run/react", version),
      dir: path.join(outputDist, "magicExports", "esm"),
      format: "esm",
    },
    plugins: [
      babel({
        babelHelpers: "bundled",
        exclude: /node_modules/,
        extensions: [".ts", ".tsx"],
      }),
      copyToPlaygrounds(),
    ],
  };

  return [
    remixReactCJS,
    remixReactESM,
    remixReactMagicExportsCJS,
    remixReactMagicExportsESM,
  ];
=======
  return [remixReactCJS, remixReactESM];
>>>>>>> 3cd15dc3
}

/** @returns {import("rollup").RollupOptions[]} */
function remixServe() {
  let sourceDir = "packages/remix-serve";
  let outputDir = getOutputDir("@remix-run/serve");
  let outputDist = path.join(outputDir, "dist");
  let version = getVersion(sourceDir);

  return [
    {
      external(id) {
        return isBareModuleId(id);
      },
      input: [`${sourceDir}/index.ts`, `${sourceDir}/env.ts`],
      output: {
        banner: createBanner("@remix-run/serve", version),
        dir: outputDist,
        format: "cjs",
        preserveModules: true,
        exports: "auto",
      },
      plugins: [
        babel({
          babelHelpers: "bundled",
          exclude: /node_modules/,
          extensions: [".ts", ".tsx"],
        }),
        nodeResolve({ extensions: [".ts", ".tsx"] }),
        copy({
          targets: [
            { src: `LICENSE.md`, dest: outputDir },
            { src: `${sourceDir}/package.json`, dest: outputDir },
            { src: `${sourceDir}/README.md`, dest: outputDir },
          ],
        }),
        copyToPlaygrounds(),
      ],
    },
    {
      external() {
        return true;
      },
      input: `${sourceDir}/cli.ts`,
      output: {
        banner: executableBanner + createBanner("@remix-run/serve", version),
        dir: outputDist,
        format: "cjs",
      },
      plugins: [
        babel({
          babelHelpers: "bundled",
          exclude: /node_modules/,
          extensions: [".ts"],
        }),
        nodeResolve({ extensions: [".ts"] }),
        copyToPlaygrounds(),
      ],
    },
  ];
}

export default function rollup(options) {
  let builds = [
    ...createRemix(options),
    // Do not blow away destination app node_modules/remix directory which is
    // correct for that deploy target setup
    ...(activeOutputDir === "build" ? remix(options) : []),
    ...remixDev(options),
    ...remixServerRuntime(options),
    ...remixNode(options),
    ...remixCloudflare(options),
    ...remixDeno(options),
    ...remixCloudflarePages(options),
    ...remixCloudflareWorkers(options),
    ...remixServerAdapters(options),
    ...remixReact(options),
    ...remixServe(options),
  ];

  return builds;
}

async function triggerLiveReload(appDir) {
  // Tickle live reload by touching the server entry
  // Consider all of entry.server.{tsx,ts,jsx,js} since React may be used
  // via `React.createElement` without the need for JSX.
  let serverEntryPaths = [
    "entry.server.ts",
    "entry.server.tsx",
    "entry.server.js",
    "entry.server.jsx",
  ];
  let serverEntryPath = serverEntryPaths
    .map((entryFile) => path.join(appDir, "app", entryFile))
    .find((entryPath) => fse.existsSync(entryPath));
  let date = new Date();
  await fs.promises.utimes(serverEntryPath, date, date);
}

function copyToPlaygrounds() {
  return {
    name: "copy-to-remix-playground",
    async writeBundle(options, bundle) {
      if (activeOutputDir === "build") {
        let playgroundsDir = path.join(__dirname, "playground");
        let playgrounds = await fs.promises.readdir(playgroundsDir);
        let writtenDir = path.join(__dirname, options.dir);
        for (let playground of playgrounds) {
          let playgroundDir = path.join(playgroundsDir, playground);
          if (!fse.statSync(playgroundDir).isDirectory()) {
            continue;
          }
          let destDir = writtenDir.replace(
            path.join(__dirname, "build"),
            playgroundDir
          );
          await fse.copy(writtenDir, destDir);
          await triggerLiveReload(playgroundDir);
        }
      } else {
        // If we're not building to "build" then trigger live reload on our
        // external "playground" app
        await triggerLiveReload(activeOutputDir);
      }
    },
  };
}

/**
 * @typedef {Record<"values" | "types", Record<string, string[]>>} MagicExports
 * @typedef {"architect" | "cloudflare-pages" | "cloudflare-workers" | "express" | "netlify" | "vercel"} RemixAdapter
 * @typedef {"cloudflare" | "node" | "deno"} RemixRuntime
 * @typedef {`@remix-run/${RemixAdapter | RemixRuntime | "dev" | "eslint-config" | "react" | "serve" | "server-runtime"}`} ScopedRemixPackage
 * @typedef {"create-remix" | "remix" | ScopedRemixPackage} RemixPackage
 */<|MERGE_RESOLUTION|>--- conflicted
+++ resolved
@@ -274,12 +274,8 @@
 function remixServerRuntime() {
   let packageName = "@remix-run/server-runtime";
   let sourceDir = "packages/remix-server-runtime";
-<<<<<<< HEAD
-  let outputDir = getOutputDir("@remix-run/server-runtime");
+  let outputDir = getOutputDir(packageName);
   let outputDist = path.join(outputDir, "dist");
-=======
-  let outputDir = getOutputDir(packageName);
->>>>>>> 3cd15dc3
   let version = getVersion(sourceDir);
 
   return [
@@ -289,13 +285,8 @@
       },
       input: `${sourceDir}/index.ts`,
       output: {
-<<<<<<< HEAD
-        banner: createBanner("@remix-run/server-runtime", version),
+        banner: createBanner(packageName, version),
         dir: outputDist,
-=======
-        banner: createBanner(packageName, version),
-        dir: outputDir,
->>>>>>> 3cd15dc3
         format: "cjs",
         preserveModules: true,
         exports: "named",
@@ -327,13 +318,8 @@
       },
       input: `${sourceDir}/index.ts`,
       output: {
-<<<<<<< HEAD
-        banner: createBanner("@remix-run/server-runtime", version),
-        dir: path.join(outputDist, "esm"),
-=======
         banner: createBanner(packageName, version),
-        dir: `${outputDir}/esm`,
->>>>>>> 3cd15dc3
+        dir: `${outputDist}/esm`,
         format: "esm",
         preserveModules: true,
       },
@@ -347,47 +333,6 @@
         copyToPlaygrounds(),
       ],
     },
-<<<<<<< HEAD
-    {
-      external() {
-        return true;
-      },
-      input: `${sourceDir}/magicExports/remix.ts`,
-      output: {
-        banner: createBanner("@remix-run/server-runtime", version),
-        dir: path.join(outputDist, "magicExports"),
-        format: "cjs",
-      },
-      plugins: [
-        babel({
-          babelHelpers: "bundled",
-          exclude: /node_modules/,
-          extensions: [".ts", ".tsx"],
-        }),
-        copyToPlaygrounds(),
-      ],
-    },
-    {
-      external() {
-        return true;
-      },
-      input: `${sourceDir}/magicExports/remix.ts`,
-      output: {
-        banner: createBanner("@remix-run/server-runtime", version),
-        dir: path.join(outputDist, "magicExports", "esm"),
-        format: "esm",
-      },
-      plugins: [
-        babel({
-          babelHelpers: "bundled",
-          exclude: /node_modules/,
-          extensions: [".ts", ".tsx"],
-        }),
-        copyToPlaygrounds(),
-      ],
-    },
-=======
->>>>>>> 3cd15dc3
   ];
 }
 
@@ -395,12 +340,8 @@
 function remixNode() {
   let packageName = "@remix-run/node";
   let sourceDir = "packages/remix-node";
-<<<<<<< HEAD
-  let outputDir = getOutputDir("@remix-run/node");
+  let outputDir = getOutputDir(packageName);
   let outputDist = path.join(outputDir, "dist");
-=======
-  let outputDir = getOutputDir(packageName);
->>>>>>> 3cd15dc3
   let version = getVersion(sourceDir);
 
   return [
@@ -410,13 +351,8 @@
       },
       input: `${sourceDir}/index.ts`,
       output: {
-<<<<<<< HEAD
-        banner: createBanner("@remix-run/node", version),
+        banner: createBanner(packageName, version),
         dir: outputDist,
-=======
-        banner: createBanner(packageName, version),
-        dir: outputDir,
->>>>>>> 3cd15dc3
         format: "cjs",
         preserveModules: true,
         exports: "named",
@@ -435,49 +371,9 @@
             { src: `${sourceDir}/README.md`, dest: outputDir },
           ],
         }),
-<<<<<<< HEAD
-        copyToPlaygrounds(),
-      ],
-    },
-    {
-      external() {
-        return true;
-      },
-      input: `${sourceDir}/magicExports/remix.ts`,
-      output: {
-        banner: createBanner("@remix-run/node", version),
-        dir: path.join(outputDist, "magicExports"),
-        format: "cjs",
-      },
-      plugins: [
-        babel({
-          babelHelpers: "bundled",
-          exclude: /node_modules/,
-          extensions: [".ts", ".tsx"],
-        }),
-        copyToPlaygrounds(),
-      ],
-    },
-    {
-      external() {
-        return true;
-      },
-      input: `${sourceDir}/magicExports/remix.ts`,
-      output: {
-        banner: createBanner("@remix-run/node", version),
-        dir: path.join(outputDist, "magicExports", "esm"),
-        format: "esm",
-      },
-      plugins: [
-        babel({
-          babelHelpers: "bundled",
-          exclude: /node_modules/,
-          extensions: [".ts", ".tsx"],
-=======
         magicExportsPlugin(getMagicExports(packageName), {
           packageName,
           version,
->>>>>>> 3cd15dc3
         }),
         copyToPlaygrounds(),
       ],
@@ -489,12 +385,8 @@
 function remixCloudflare() {
   let packageName = "@remix-run/cloudflare";
   let sourceDir = "packages/remix-cloudflare";
-<<<<<<< HEAD
-  let outputDir = getOutputDir("@remix-run/cloudflare");
+  let outputDir = getOutputDir(packageName);
   let outputDist = path.join(outputDir, "dist");
-=======
-  let outputDir = getOutputDir(packageName);
->>>>>>> 3cd15dc3
   let version = getVersion(sourceDir);
 
   return [
@@ -504,13 +396,8 @@
       },
       input: `${sourceDir}/index.ts`,
       output: {
-<<<<<<< HEAD
-        banner: createBanner("@remix-run/cloudflare", version),
+        banner: createBanner(packageName, version),
         dir: outputDist,
-=======
-        banner: createBanner(packageName, version),
-        dir: outputDir,
->>>>>>> 3cd15dc3
         format: "cjs",
         preserveModules: true,
         exports: "named",
@@ -529,49 +416,9 @@
             { src: `${sourceDir}/README.md`, dest: outputDir },
           ],
         }),
-<<<<<<< HEAD
-        copyToPlaygrounds(),
-      ],
-    },
-    {
-      external() {
-        return true;
-      },
-      input: `${sourceDir}/magicExports/remix.ts`,
-      output: {
-        banner: createBanner("@remix-run/cloudflare", version),
-        dir: path.join(outputDist, "magicExports", "esm"),
-        format: "esm",
-      },
-      plugins: [
-        babel({
-          babelHelpers: "bundled",
-          exclude: /node_modules/,
-          extensions: [".ts", ".tsx"],
-        }),
-        copyToPlaygrounds(),
-      ],
-    },
-    {
-      external() {
-        return true;
-      },
-      input: `${sourceDir}/magicExports/remix.ts`,
-      output: {
-        banner: createBanner("@remix-run/cloudflare", version),
-        dir: path.join(outputDist, "magicExports"),
-        format: "cjs",
-      },
-      plugins: [
-        babel({
-          babelHelpers: "bundled",
-          exclude: /node_modules/,
-          extensions: [".ts", ".tsx"],
-=======
         magicExportsPlugin(getMagicExports(packageName), {
           packageName,
           version,
->>>>>>> 3cd15dc3
         }),
         copyToPlaygrounds(),
       ],
@@ -714,51 +561,6 @@
         copyToPlaygrounds(),
       ],
     },
-<<<<<<< HEAD
-    ...(hasMagicExports
-      ? [
-          {
-            external() {
-              return true;
-            },
-            input: `${sourceDir}/magicExports/remix.ts`,
-            output: {
-              banner: createBanner(packageName, version),
-              dir: path.join(outputDist, "magicExports"),
-              format: "cjs",
-            },
-            plugins: [
-              babel({
-                babelHelpers: "bundled",
-                exclude: /node_modules/,
-                extensions: [".ts", ".tsx"],
-              }),
-              copyToPlaygrounds(),
-            ],
-          },
-          {
-            external() {
-              return true;
-            },
-            input: `${sourceDir}/magicExports/remix.ts`,
-            output: {
-              banner: createBanner(packageName, version),
-              dir: path.join(outputDist, "magicExports", "esm"),
-              format: "esm",
-            },
-            plugins: [
-              babel({
-                babelHelpers: "bundled",
-                exclude: /node_modules/,
-                extensions: [".ts", ".tsx"],
-              }),
-              copyToPlaygrounds(),
-            ],
-          },
-        ]
-      : []),
-=======
->>>>>>> 3cd15dc3
   ];
 }
 
@@ -1021,12 +823,8 @@
 function remixReact() {
   let packageName = "@remix-run/react";
   let sourceDir = "packages/remix-react";
-<<<<<<< HEAD
-  let outputDir = getOutputDir("@remix-run/react");
+  let outputDir = getOutputDir(packageName);
   let outputDist = path.join(outputDir, "dist");
-=======
-  let outputDir = getOutputDir(packageName);
->>>>>>> 3cd15dc3
   let version = getVersion(sourceDir);
 
   // This CommonJS build of remix-react is for node; both for use in running our
@@ -1038,13 +836,8 @@
     },
     input: `${sourceDir}/index.tsx`,
     output: {
-<<<<<<< HEAD
-      banner: createBanner("@remix-run/react", version),
+      banner: createBanner(packageName, version),
       dir: outputDist,
-=======
-      banner: createBanner(packageName, version),
-      dir: outputDir,
->>>>>>> 3cd15dc3
       format: "cjs",
       preserveModules: true,
       exports: "auto",
@@ -1095,58 +888,7 @@
     ],
   };
 
-<<<<<<< HEAD
-  /** @type {import("rollup").RollupOptions[]} */
-  let remixReactMagicExportsCJS = {
-    external() {
-      return true;
-    },
-    input: `${sourceDir}/magicExports/remix.ts`,
-    output: {
-      banner: createBanner("@remix-run/react", version),
-      dir: path.join(outputDist, "magicExports"),
-      format: "cjs",
-    },
-    plugins: [
-      babel({
-        babelHelpers: "bundled",
-        exclude: /node_modules/,
-        extensions: [".ts", ".tsx"],
-      }),
-      copyToPlaygrounds(),
-    ],
-  };
-
-  /** @type {import("rollup").RollupOptions[]} */
-  let remixReactMagicExportsESM = {
-    external() {
-      return true;
-    },
-    input: `${sourceDir}/magicExports/remix.ts`,
-    output: {
-      banner: createBanner("@remix-run/react", version),
-      dir: path.join(outputDist, "magicExports", "esm"),
-      format: "esm",
-    },
-    plugins: [
-      babel({
-        babelHelpers: "bundled",
-        exclude: /node_modules/,
-        extensions: [".ts", ".tsx"],
-      }),
-      copyToPlaygrounds(),
-    ],
-  };
-
-  return [
-    remixReactCJS,
-    remixReactESM,
-    remixReactMagicExportsCJS,
-    remixReactMagicExportsESM,
-  ];
-=======
   return [remixReactCJS, remixReactESM];
->>>>>>> 3cd15dc3
 }
 
 /** @returns {import("rollup").RollupOptions[]} */
