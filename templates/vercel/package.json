--- conflicted
+++ resolved
@@ -12,15 +12,9 @@
     "@remix-run/node": "*",
     "@remix-run/react": "*",
     "@remix-run/vercel": "*",
-<<<<<<< HEAD
-    "react": "18.0.0",
-    "react-dom": "18.0.0",
-    "remix": "*"
-=======
     "@vercel/node": "^1.14.0",
     "react": "^17.0.2",
     "react-dom": "^17.0.2"
->>>>>>> 9aba8b51
   },
   "devDependencies": {
     "@remix-run/dev": "*",
