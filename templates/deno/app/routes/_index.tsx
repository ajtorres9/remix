--- conflicted
+++ resolved
@@ -1,9 +1,5 @@
 import * as React from "react";
-<<<<<<< HEAD
-import type { MetaFunction } from "@remix-run/react";
-=======
-import type { V2_MetaFunction } from "@remix-run/deno";
->>>>>>> 8f0e53b0
+import type { MetaFunction } from "@remix-run/deno";
 
 export const meta: MetaFunction = () => {
   return [{ title: "New Remix App" }];
