--- conflicted
+++ resolved
@@ -21,11 +21,7 @@
     "react-dom": "^18.2.0"
   },
   "devDependencies": {
-<<<<<<< HEAD
     "@cloudflare/workers-types": "^4.20230307.0",
-=======
-    "@cloudflare/workers-types": "^3.19.0",
->>>>>>> f93d18a9
     "@remix-run/dev": "*",
     "@remix-run/eslint-config": "*",
     "@types/react": "^18.0.35",
