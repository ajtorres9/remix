---
title: Conventions
order: 1
---

# Conventions

A lot of Remix APIs aren't imported from the `"remix"` package, but are instead conventions and exports from _your_ application modules. When you `import from "remix"`, _you are calling Remix_, but these APIs are when _Remix calls your code_.

## remix.config.js

This file has a few build and development configuration options, but does not actually run on your server.

```tsx filename=remix.config.js
module.exports = {
  appDirectory: "app",
  assetsBuildDirectory: "public/build",
  devServerPort: 8002,
  publicPath: "/build/",
  serverBuildDirectory: "build",
  routes(defineRoutes) {
    return defineRoutes(route => {
      route("/somewhere/cool/*", "catchall.tsx");
    });
  }
};
```

### appDirectory

The path to the `app` directory, relative to remix.config.js. Defaults to "app".

```js
// default
exports.appDirectory = "./app";

// custom
exports.appDirectory = "./elsewhere";
```

### routes

A function for defining custom routes, in addition to those already defined
using the filesystem convention in `app/routes`. Both sets of routes will be merged.

```tsx
exports.routes = async (defineRoutes) => {
  // If you need to do async work, do it before calling `defineRoutes`, we use
  // the call stack of `route` inside to set nesting.

  return defineRoutes((route) => {
    // A common use for this is catchall routes.
    // - The first argument is the React Router path to match against
    // - The second is the relative filename of the route handler
    route("/some/path/*", "catchall.tsx")

    // if you want to nest routes, use the optional callback argument
    route("some/:path", "some/route/file.js", () => {
      // - path is relative to parent path
      // - filenames are still relative to the app directory
      route("relative/path", "some/other/file")
    });

  }
}
```

### assetsBuildDirectory

The path to the browser build, relative to remix.config.js. Defaults to "public/build". Should be deployed to static hosting.

### publicPath

The URL prefix of the browser build with a trailing slash. Defaults to "/build/". This is the path the browser will use to find assets.

### serverBuildDirectory

The path to the server build, relative to remix.config.js. Defaults to "build". This needs to be deployed to your server.

### devServerPort

The port number to use for the dev server. Defaults to 8002.

## File Name Conventions

There are a few conventions that Remix uses you should be aware of.

### Special Files

- **`remix.config.js`**: Remix uses this file to know how to build your app for production and run it in development. This file is required.
- **`app/entry.server.{js,jsx,ts,tsx}`**: This is your entry into the server rendering piece of Remix. This file is required.
- **`app/entry.client.{js,jsx,ts,tsx}`**: This is your entry into the browser rendering/hydration piece of Remix. This file is required.

### Route Filenames

- **`app/root.tsx`**: This is your root layout, or "root route" (very sorry for those of you who pronounce those words the same way!). It works just like all other routes: you can export a `loader`, `action`, etc.
- **`app/routes/*.{js,jsx,ts,tsx,md,mdx}`**: Any files in the `app/routes/` directory will become routes in your application. Remix supports all of those extensions.
- **`app/routes/{folder}/*.tsx`**: Folders inside of routes will create nested URLs.
- **`app/routes/{folder}` with `app/routes/{folder}.tsx`**: When a route has the same name as a folder, it becomes a "layout route" for the child routes inside the folder. Render an `<Outlet />` and the child routes will appear there. This is how you can have multiple levels of persistent layout nesting associated with URLs.
- **Dots in route filenames**: Adding a `.` in a route file will create a nested URL, but not a nested layout. Flat files are flat layouts, nested files are nested layouts. The `.` allows you to create nested URLs without needing to create a bunch of layouts. For example: `app/routes/some.long.url.tsx` will create the URL `/some/long/url`.
- **`app/routes/index.tsx`**: Routes named "index" will render when the parent layout route's path is matched exactly.
- **`$param`**: The dollar sign denotes a dynamic segment of the URL. It will be parsed and passed to your loaders and routes.

  For example: `app/routes/users/$userId.tsx` will match the following URLs: `users/123` and `users/abc` but not `users/123/abc` because that has too many segments. See the <Link to="../routing">routing guide</Link> for more information.

  Some CLIs require you to escape the \$ when creating files:

  ```bash
  touch routes/\$params.tsx
  ```

  Params can be nested routes, just create a folder with the `$` in it.

- **`app/routes/files/$.tsx`**: To add a "splat" path (some people call this a "catchall") name the file simply `$.tsx`. It will create a route path pattern like `files/*`. You can also use this along with dot file names: `app/routes/files.$.tsx`.

- **`app/routes/__some-layout/some-path.tsx`**: Prefixing a folder with `__` will create a "layout route". Layout routes are routes that don't add anything to the URL for matching, but do add nested components in the tree for layouts. Make sure to also have `__some-layout.tsx` as well. For example, all of your marketing pages could share a layout in the route tree with `app/routes/__marketing.tsx` as the layout and then all of the child routes go in `app/routes/__marketing/products.tsx` and `app/routes/__marketing/buy.tsx`. The `__marketing.tsx` route won't add any segments to the URL, but it will render when it's child routes match.

### Escaping special characters

Because some characters have special meaning, you must use our escaping syntax if you want those characters to actually appear in the route. For example, if I wanted to make a [Resource Route](../guides/resource-routes) for a `/sitemap.xml`, I could name the file `app/routes/[sitemap.xml].tsx`. So you simply wrap any part of the filename with brackets and that will escape any special characters.

<docs-info>
  Note, you could even do `app/routes/sitemap[.]xml.tsx` if you wanted to only wrap the part that needs to be escaped. It makes no difference. Choose the one you like best.
</docs-info>

## Entry Files

### entry.client.tsx

Remix uses `app/entry.client.tsx` as the entry point for the browser bundle. This module gives you full control over the "hydrate" step after JavaScript loads into the document.

Typically this module uses `ReactDOM.hydrate` to re-hydrate the markup that was already generated on the server in your [server entry module](#entryservertsx).

Here's a basic example:

```tsx
import ReactDOM from "react-dom";
import Remix from "@remix-run/react/browser";

ReactDOM.hydrate(<Remix />, document);
```

As you can see, you have full control over hydration. This is the first piece of code that runs in the browser. As you can see, you have full control here. You can initialize client-side libraries, setup things like `window.history.scrollRestoration`, etc.

### entry.server.tsx

Remix uses `app/entry.server.tsx` to generate the HTTP response when rendering on the server. The `default` export of this module is a function that lets you create the response, including HTTP status, headers, and HTML, giving you full control over the way the markup is generated and sent to the client.

This module should render the markup for the current page using a `<RemixServer>` element with the `context` and `url` for the current request. This markup will (optionally) be re-hydrated once JavaScript loads in the browser using the [browser entry module](#entryclienttsx).

You can also export an optional `handleDataRequest` function that will allow you to modify the response of a data request. These are the requests that do not render HTML, but rather return the loader and action data to the browser once client side hydration has occurred.

Here's a basic example:

```tsx
import ReactDOMServer from "react-dom/server";
import type {
  EntryContext,
  HandleDataRequestFunction
} from "remix";
import { RemixServer } from "remix";

export default function handleRequest(
  request: Request,
  responseStatusCode: number,
  responseHeaders: Headers,
  remixContext: EntryContext
) {
  const markup = ReactDOMServer.renderToString(
    <RemixServer context={remixContext} url={request.url} />
  );

  responseHeaders.set("Content-Type", "text/html");

  return new Response("<!DOCTYPE html>" + markup, {
    status: responseStatusCode,
    headers: responseHeaders
  });
}

// this is an optional export
export const handleDataRequest: HandleDataRequestFunction =
  (
    response: Response,
    // same args that get passed to the action or loader that was called
    { request, params, context }
  ) => {
    response.headers.set("x-custom", "yay!");
    return response;
  };
```

## Route Module API

A route in Remix can be used for many things. Usually they’re used for the user interface of your app, like a React component with server-side lifecycle hooks. But they can also serve as generic routes for any kind of resource (like dynamic CSS or social images).

It's important to read [Route Module Constraints](../other-api/constraints/).

### `default` export

This is the component that will render when the route matches.

```tsx
export default function SomeRouteComponent() {
  return (
    <div>
      <h1>Look ma!</h1>
      <p>I'm still using React after like 7 years.</p>
    </div>
  );
}
```

### `loader`

Each route can define a "loader" function that will be called on the server before rendering to provide data to the route.

```tsx
export const loader = async () => {
  return { ok: true };
};

// Typescript
import type { LoaderFunction } from "remix";
export const loader: LoaderFunction = async () => {
  return { ok: true };
};
```

This function is only ever run on the server. On the initial server render it will provide data to the HTML document. On navigations in the browser, Remix will call the function via [`fetch`][fetch]. This means you can talk directly to your database, use server only API secrets, etc. Any code that isn't used to render the UI will be removed from the browser bundle.

Using the database ORM Prisma as an example:

```tsx [1,4-6,9]
import { useLoaderData } from "remix";
import { prisma } from "../db";

export const loader = async () => {
  return prisma.user.findMany();
};

export default function Users() {
  const data = useLoaderData();
  return (
    <ul>
      {data.map(user => (
        <li key={user.id}>{user.name}</li>
      ))}
    </ul>
  );
}
```

Because `prisma` is only used in the loader it will be removed from the browser bundle.

Remix polyfills the [Web Fetch API][fetch] on the server so you can use `fetch` inside of your loader as if you were in the browser.

#### loader `params`

Route params are passed to your loader. If you have a loader at `data/invoices/$invoiceId.tsx` then Remix will parse out the `invoiceId` and pass it to your loader. This is useful for fetching data from an API or database.

```js
// if the user visits /invoices/123
export const loader: LoaderFunction = ({ params }) => {
  params.invoiceId; // "123"
};
```

#### loader `request`

This is a [Fetch Request][request] instance with information about the request. You can read the MDN docs to see all of it's properties.

Most common cases are reading headers or the URL. You can also use this to read URL [URLSearchParams][urlsearchparams] from the request like so:

```tsx
export const loader: LoaderFunction = ({ request }) => {
  // read a cookie
  const cookie = request.headers.get("Cookie");

  // parse the search params
  const url = new URL(request.url);
  const search = url.searchParams.get("search");
};
```

#### loader `context`

This is the context you passed in to your server adapter's `getLoadContext()` function. It's a way to bridge the gap between the adapter's request/response API with your Remix app.

<docs-info>This API is an escape hatch, it’s uncommon to need it</docs-info>

Say your express server (or your serverless function handler) looks something like this:

```js filename=some-express-server.js
const {
  createRequestHandler
} = require("@remix-run/express");

app.all(
  "*",
  createRequestHandler({
    getLoadContext(req, res) {
      // this becomes the loader context
      return { expressUser: req.user };
    }
  })
);
```

And then your loader can access it.

```ts filename=routes/some-route.tsx
export const loader: LoaderFunction = ({ context }) => {
  const { expressUser } = context;
  // ...
};
```

#### Returning objects

You can return plain JavaScript objects from your loaders that will be made available to your component by the [`useLoaderData`](./remix#useloaderdata) hook.

```ts
export const loader = async () => {
  return { whatever: "you want" };
};
```

#### Returning Response Instances

When you return a plain object, Remix turns it into a [Fetch Response][response]. This means you can return them yourself, too.

```js
export const loader: LoaderFunction = async () => {
  const users = await db.users.findMany();
  const body = JSON.stringify(users);
  return new Response(body, {
    headers: {
      "Content-Type": "application/json"
    }
  });
};
```

Remix provides helpers, like `json`, so you don't have to construct them yourself:

```tsx
import { json } from "remix";

export const loader: LoaderFunction = async () => {
  const users = await fakeDb.users.findMany();
  return json(users);
};
```

Between these two examples you can see how `json` just does a little of work to make your loader a lot cleaner. You usually want to use the `json` helper when you're adding headers or a status code to your response:

```tsx
import { json } from "remix";

export const loader: LoaderFunction = async ({
  params
}) => {
  const user = await fakeDb.project.findOne({
    where: { id: params.id }
  });

  if (!user) {
    return json("Project not found", { status: 404 });
  }

  return json(user);
};
```

See also:

<<<<<<< HEAD
- [`headers`](#headers)
=======
- [`headers`]("#headers")
>>>>>>> f5a551ee
- [MDN Response Docs][response]

#### Throwing Responses in Loaders

Along with returning responses, you can also throw Response objects from your loaders, allowing you to break through the call stack and show an alternate UI with contextual data through the `CatchBoundary`.

Here is a full example showing how you can create utility functions that throw responses to stop code execution in the loader and move over to an alternative UI.

```ts filename=app/db.ts
import { json } from "remix";
import type { ThrownResponse } from "remix";

export type InvoiceNotFoundResponse = ThrownResponse<
  404,
  string
>;

export function getInvoice(id, user) {
  const invoice = db.invoice.find({ where: { id } });
  if (invoice === null) {
    throw json("Not Found", { status: 404 });
  }
  return invoice;
}
```

```ts filename=app/http.ts
import { redirect } from "remix";
import { getSession } from "./session";

function requireUserSession(request) {
  const session = await getSession(
    request.headers.get("cookie")
  );
  if (!session) {
    // can throw our helpers like `redirect` and `json` because they
    // return responses.
    throw redirect("/login", 302);
  }
  return session.get("user");
}
```

```tsx filename=app/routes/invoice/$invoiceId.tsx
import { useCatch, useLoaderData } from "remix";
import type { ThrownResponse } from "remix";

import { requireUserSession } from "~/http";
import { getInvoice } from "~/db";
import type {
  Invoice,
  InvoiceNotFoundResponse
} from "~/db";

type InvoiceCatchData = {
  invoiceOwnerEmail: string;
};

type ThrownResponses =
  | InvoiceNotFoundResponse
  | ThrownResponse<401, InvoiceCatchData>;

export const loader = async ({ request, params }) => {
  const user = await requireUserSession(request);
  const invoice: Invoice = getInvoice(params.invoiceId);

  if (!invoice.userIds.includes(user.id)) {
    const data: InvoiceCatchData = {
      invoiceOwnerEmail: invoice.owner.email
    };
    throw new json(data, { status: 401 });
  }

  return invoice;
};

export default function InvoiceRoute() {
  const invoice = useLoaderData<Invoice>();
  return <InvoiceView invoice={invoice} />;
}

export function CatchBoundary() {
  // this returns { status, statusText, data }
  const caught = useCatch<ThrownResponses>();

  switch (caught.status) {
    case 401:
      return (
        <div>
          <p>You don't have access to this invoice.</p>
          <p>
            Contact {invoiceCatch.data.invoiceOwnerEmail} to
            get access
          </p>
        </div>
      );
    case 404:
      return <div>Invoice not found!</div>;
  }

  // You could also `throw new Error("Unknown status in catch boundary")`.
  // This will be caught by the closest `ErrorBoundary`.
  return (
    <div>
      Something went wrong: {invoiceCatch.status}{" "}
      {invoiceCatch.statusText}
    </div>
  );
}
```

### `action`

Like `loader`, action is a server only function to handle data mutations and other actions. If a non-GET request is made to your route (POST, PUT, PATCH, DELETE) then the action is called before the loaders.

Actions have the same API as loaders, the only difference is when they are called.

This enables you to co-locate everything about a data set in a single route module: the data read, the component that renders the data, and the data writes:

```tsx
import { redirect, Form } from "remix";
import { fakeGetTodos, fakeCreateTodo } from "~/utils/db";
import { TodoList } from "~/components/TodoList";

export async function loader() {
  return fakeGetTodos();
}

export async function action({ request }) {
  const body = await request.formData();
  const todo = await fakeCreateTodo({
    title: body.get("title")
  });
  return redirect(`/todos/${todo.id}`);
}

export default function Todos() {
  const data = useLoaderData();
  return (
    <div>
      <TodoList todos={data} />
      <Form method="post">
        <input type="text" name="title" />
        <button type="submit">Create Todo</button>
      </Form>
    </div>
  );
}
```

When a POST is made to a URL, multiple routes in your route hierarchy will match the URL. Unlike a GET to loaders, where all of them are called to build the UI, _only one action is called_.

<docs-info>The route called will be the deepest matching route, unless the deepest matching route is an "index route". In this case, it will post to the parent route of the index (because they share the same URL, the parent wins).</docs-info>

If you want to post to an index route use `?index` in the action: `<Form action="/accounts?index" method="post" />`

| action url        | route action               |
| ----------------- | -------------------------- |
| `/accounts?index` | `routes/accounts/index.js` |
| `/accounts`       | `routes/accounts.js`       |

Also note that forms without an action prop (`<Form method="post">`) will automatically post to the same route within which they are rendered, so using the `?index` param to disambiguate between parent and index routes is only useful if you're posting to an index route from somewhere besides the index route itself. If you're posting from the index route to itself, or from the parent route to itself, you don't need to define a `<Form action>` at all, just omit it: `<Form method="post">`.

See also:

- [`<Form>`][form]
- [`<Form action>`][form action]

### `headers`

Each route can define it's own HTTP headers. One of the common headers is the `Cache-Control` header that indicates to browser and CDN caches where and for how long a page is able to be cached.

```tsx
export function headers({ loaderHeaders, parentHeaders }) {
  return {
    "X-Stretchy-Pants": "its for fun",
    "Cache-Control": "max-age=300, s-maxage=3600"
  };
}
```

Usually your data is a better indicator of your cache duration than your route module (data tends to be more dynamic than markup), so the loader's headers are passed in to `headers()` too:

```tsx
export function headers({ loaderHeaders }) {
  return {
    "Cache-Control": loaderHeaders.get("Cache-Control")
  };
}
```

Note: `loaderHeaders` is an instance of the [Web Fetch API][headers] `Headers` class.

Because Remix has nested routes, there's a battle of the headers to be won when nested routes match. In this case, the deepest route wins. Consider these files in the routes directory:

```
├── users.tsx
└── users
    ├── $userId.tsx
    └── $userId
        └── profile.tsx
```

If we are looking at `/users/123/profile` then three routes are rendering:

```tsx
<Users>
  <UserId>
    <Profile />
  </UserId>
</Users>
```

If all three define `headers`, the deepest module wins, in this case `profile.tsx`.

We don't want surprise headers in your responses, so it's your job to merge them if you'd like. Remix passes in the `parentHeaders` to your `headers` function. So `users.tsx` headers get passed to `$userId.tsx`, and then `$userId.tsx` headers are passed to `profile.tsx` headers.

That is all to say that Remix has given you a very large gun with which to shoot your foot. You need to be careful not to send a `Cache-Control` from a child route module that is more aggressive than a parent route. Here's some code that picks the least aggressive caching in these cases:

```tsx
import parseCacheControl from "parse-cache-control";

export function headers({ loaderHeaders, parentHeaders }) {
  const loaderCache = parseCacheControl(
    loaderHeaders.get("Cache-Control")
  );
  const parentCache = parseCacheControl(
    parentHeaders.get("Cache-Control")
  );

  // take the most conservative between the parent and loader, otherwise
  // we'll be too aggressive for one of them.
  const maxAge = Math.min(
    loaderCache["max-age"],
    parentCache["max-age"]
  );

  return {
    "Cache-Control": `max-age=${maxAge}`
  };
}
```

All that said, you can avoid this entire problem by _not defining headers in parent routes_ and only in leaf routes. Every layout that can be visited directly will likely have an "index route". If you only define headers on your leaf routes, not your parent routes, you will never have to worry about merging headers.

### `meta`

The meta export will set meta tags for your html document. We highly recommend setting the title and description on every route besides layout routes (their index route will set the meta).

```tsx
import type { MetaFunction } from "remix";

export const meta: MetaFunction = () => {
  return {
    title: "Something cool",
    description:
      "This becomes the nice preview on search results."
  };
};
```

There are a few special cases like `title` renders a `<title>` tag, `og:style` tags will render `<meta property content>`, the rest render `<meta name={key} content={value}/>`.

In the case of nested routes, the meta tags are merged automatically, so parent routes can add meta tags without the child routes needing to copy them.

#### `HtmlMetaDescriptor`

This is an object representation and abstraction of a `<meta {...props} />` element and its attributes. [View the MDN docs for the meta API](https://developer.mozilla.org/en-US/docs/Web/HTML/Element/meta).

The `meta` export from a route should return a single `HtmlMetaDescriptor` object.

Almost every `meta` element takes a `name` and `content` attribute, with the exception of [OpenGraph tags](https://ogp.me/) which use `property` instead of `name`. In either case, the attributes represent a key/value pair for each tag. Each pair in the `HtmlMetaDescriptor` object represents a separate `meta` element, and Remix maps each to the correct attributes for that tag.

The `meta` object can also hold a `title` reference which maps to the [HTML `<title>` element](https://developer.mozilla.org/en-US/docs/Web/HTML/Element/title)

Examples:

```tsx
import type { MetaFunction } from "remix";

export const meta: MetaFunction = () => {
  return {
    title: "Josie's Shake Shack", // <title>Josie's Shake Shack</title>
    description: "Delicious shakes", // <meta name="description" content="Delicious shakes">
    "og:image": "https://josiesshakeshack.com/logo.jpg" // <meta property="og:image" content="https://josiesshakeshack.com/logo.jpg">
  };
};
```

### `links`

The links function defines which `<link>` elements to add to the page when the user visits a route.

```tsx
import type { LinksFunction } from "remix";

export const links: LinksFunction = () => {
  return [
    {
      rel: "icon",
      href: "/favicon.png",
      type: "image/png"
    },
    {
      rel: "stylesheet",
      href: "https://example.com/some/styles.css"
    },
    { page: "/users/123" },
    {
      rel: "preload",
      href: "/images/banner.jpg",
      as: "image"
    }
  ];
};
```

There are two types of link descriptors you can return:

#### `HtmlLinkDescriptor`

This is an object representation of a normal `<link {...props} />` element. [View the MDN docs for the link API][link tag].

The `links` export from a route should return an array of `HtmlLinkDescriptor` objects.

Examples:

```tsx
import type { LinksFunction } from "remix";
import stylesHref from "../styles/something.css";

export const links: LinksFunction = () => {
  return [
    // add a favicon
    {
      rel: "icon",
      href: "/favicon.png",
      type: "image/png"
    },

    // add an external stylesheet
    {
      rel: "stylesheet",
      href: "https://example.com/some/styles.css",
      crossOrigin: "true"
    },

    // add a local stylesheet, remix will fingerprint the file name for
    // production caching
    { rel: "stylesheet", href: stylesHref },

    // prefetch an image into the browser cache that the user is likely to see
    // as they interact with this page, perhaps they click a button to reveal in
    // a summary/details element
    {
      rel: "prefetch",
      as: "image",
      href: "/img/bunny.jpg"
    },

    // only prefetch it if they're on a bigger screen
    {
      rel: "prefetch",
      as: "image",
      href: "/img/bunny.jpg",
      media: "(min-width: 1000px)"
    }
  ];
};
```

#### `PageLinkDescriptor`

These descriptors allow you to prefetch the resources for a page the user is likely to navigate to. While this API is useful, you might get more mileage out of `<Link prefetch="render">` instead. But if you'd like, you can get the same behavior with this API.

```js
export function links() {
  return [{ page: "/posts/public" }];
}
```

This loads up the JavaScript modules, loader data, and the stylesheets (defined in the `links` exports of the next routes) into the browser cache before the user even navigates there.

<docs-warning>Be careful with this feature. You don't want to download 10MB of JavaScript and data for pages the user probably won't ever visit.</docs-warning>

### CatchBoundary

A `CatchBoundary` is a React component that renders whenever an action or loader throws a `Response`.

**Note:** We use the word "catch" to represent the codepath taken when a `Response` type is thrown; you thought about bailing from the "happy path". This is different from an uncaught error you did not expect to occur.

A Remix `CatchBoundary` component works just like a route component, but instead of `useLoaderData` you have access to `useCatch`. When a response is thrown in an action or loader, the `CatchBoundary` will be rendered in it's place, nested inside parent routes.

A `CatchBoundary` component has access to the status code and thrown response data through `useCatch`.

```tsx
import { useCatch } from "remix";

export function CatchBoundary() {
  const caught = useCatch();

  return (
    <div>
      <h1>Caught</h1>
      <p>Status: {caught.status}</p>
      <pre>
        <code>{JSON.stringify(caught.data, null, 2)}</code>
      </pre>
    </div>
  );
}
```

### ErrorBoundary

An `ErrorBoundary` is a React component that renders whenever there is an error anywhere on the route, either during rendering or during data loading.

**Note:** We use the word "error" to mean an uncaught exception; something you didn't anticipate happening. This is different from other types of "errors" that you are able to recover from easily, for example a 404 error where you can still show something in the user interface to indicate you weren't able to find some data.

A Remix `ErrorBoundary` component works just like normal React [error boundaries](https://reactjs.org/docs/error-boundaries.html), but with a few extra capabilities. When there is an error in your route component, the `ErrorBoundary` will be rendered in its place, nested inside any parent routes. `ErrorBoundary` components also render when there is an error in the `loader` or `action` functions for a route, so all errors for that route may be handled in one spot.

An `ErrorBoundary` component receives one prop: the `error` that occurred.

```tsx
export function ErrorBoundary({ error }) {
  return (
    <div>
      <h1>Error</h1>
      <p>{error.message}</p>
      <p>The stack trace is:</p>
      <pre>{error.stack}</pre>
    </div>
  );
}
```

### handle

Exporting a handle allows you to create application conventions with the `useMatches()` hook. You can put whatever values you want on it:

```js
export const handle = {
  its: "all yours"
};
```

This is almost always used on conjunction with `useMatches`. To see what kinds of things you can do with it, refer to [`useMatches`](./remix/#usematches) for more information.

### unstable_shouldReload

<docs-warning>This API is unstable, we're confident in the use cases it solves but aren't sure about the API yet, it may change in the future.</docs-warning>

<docs-warning>This feature is an <i>additional</i> optimization. In general, Remix's design does a great job of only calling the loaders that the next page needs and ensuring your UI is in sync with your server. When you use this feature you risk your UI getting out of sync with your server. Use with caution!</docs-warning>

This function lets apps optimize which routes should be reloaded on some client-side transitions.

```ts
import type { ShouldReloadFunction } from "remix";

export const unstable_shouldReload: ShouldReloadFunction =
  ({
    // same params that go to `loader` and `action`
    params,

    // a possible form submission that caused this to be reloaded
    submission,

    // the next URL being used to render this page
    url,

    // the previous URL used to render this page
    prevUrl
  }) => false; // or `true`;
```

During client-side transitions, Remix will optimize reloading of routes that are already rendering, like not reloading layout routes that aren't changing. In other cases, like form submissions or search param changes, Remix doesn't know which routes need to be reloaded so it reloads them all to be safe. This ensures data mutations from the submission or changes in the search params are reflected across the entire page.

This function lets apps further optimize by returning `false` when Remix is about to reload a route. There are three cases when Remix will reload a route and you have the opportunity to optimize:

- if the `url.search` changes (while the `url.pathname` is the same)
- after actions are called
- "refresh" link clicks (click link to same URL)

Otherwise Remix will reload the route and you have no choice:

- A route matches the new URL that didn't match before
- The `url.pathname` changed (including route params)

Here are a couple of common use-cases:

#### Never reloading the root

It's common for root loaders to return data that never changes, like environment variables to be sent to the client app. In these cases you never need the root loader to be called again. For this case, you can simply `return false`.

```js [10]
export const loader = () => {
  return {
    ENV: {
      CLOUDINARY_ACCT: process.env.CLOUDINARY_ACCT,
      STRIPE_PUBLIC_KEY: process.env.STRIPE_PUBLIC_KEY
    }
  };
};

export const unstable_shouldReload = () => false;
```

With this in place, Remix will no longer make a request to your root loader for any reason, not after form submissions, not after search param changes, etc.

#### Ignoring search params

Another common case is when you've got nested routes and a child component has a feature that uses the search params in the URL, like a search page or some tabs with state you want to keep in the search params.

Consider these routes:

```
└── $projectId.tsx
    └── activity.tsx
```

And lets say the UI looks something like this:

```
┌──────────────────────────────┐
│    Project: Design Revamp    │
├────────┬─────────┬───────────┤
│  Tasks │ Collabs │ >ACTIVITY │
├────────┴─────────┴───────────┤
│  Search: _____________       │
│                              │
│  - Ryan added an image       │
│                              │
│  - Michael commented         │
│                              │
└──────────────────────────────┘
```

The `$activity.tsx` loader can use the search params to filter the list, so visiting a URL like `/projects/design-revamp/activity?search=image` could filter the list of results. Maybe it looks something like this:

```js [2,7]
export function loader({ request, params }) {
  const url = new URL(request.url);
  return exampleDb.activity.findAll({
    where: {
      projectId: params.projectId,
      name: {
        contains: url.searchParams.get("search")
      }
    }
  });
}
```

This is great for the activity route, but Remix doesn't know if the parent loader, `$projectId.tsx` _also_ cares about the search params. That's why Remix does the safest thing and reloads all the routes on the page when the search params change.

In this UI, that's wasted bandwidth for the user, your server, and your database because `$projectId.tsx` doesn't use the search params. Consider that our loader for `$projectId.tsx` looks something like this:

```tsx
export function loader({ params }) {
  return fakedb.findProject(params.projectId);
}
```

We want this loader to be called only if the project has had an update, so we can make this really simple and just say to reload if there is a non-GET submission:

```tsx
export function unstable_shouldReload({ submission }) {
  return submission && submission.method !== "GET";
}
```

Now if the child route causes the search params to change, this route will no longer be reloaded because there was no submission.

<docs-info>When you want to optimize a loader, instead of thinking about the thing causing the reload (search params), think only about the loader's requirements that you're optimizing.</docs-info>

You may want to get more granular and reload only for submissions to this project:

```tsx
export function unstable_shouldReload({
  params,
  submission
}) {
  return (
    submission &&
    submission.action === `/projects/${params.projectId}`
  );
}
```

You need to be very careful here, though. That project (or its nested relationships) may be updated by other actions and your app will get out of sync if you don't also consider them.

## Asset URL Imports

Any files inside the `app` folder can be imported into your modules. Remix will:

1. Copy the file to your browser build directory
2. Fingerprint the file for long-term caching
3. Return the public URL to your module to be used while rendering

It's most common for stylesheets, but can used for anything.

```tsx
// root.tsx
import type { LinksFunction } from "remix";
import styles from "./styles/app.css";
import banner from "./images/banner.jpg";

export const links: LinksFunction = () => {
  return [{ rel: "stylesheet", href: styles }];
};

export default function Page() {
  return (
    <div>
      <h1>Some Page</h1>
      <img src={banner} />
    </div>
  );
}
```

[fetch]: https://developer.mozilla.org/en-US/docs/Web/API/Fetch_API
[request]: https://developer.mozilla.org/en-US/docs/Web/API/Request
[response]: https://developer.mozilla.org/en-US/docs/Web/API/Response
[headers]: https://developer.mozilla.org/en-US/docs/Web/API/Headers
[urlsearchparams]: https://developer.mozilla.org/en-US/docs/Web/API/URLSearchParams
[form]: ./remix/#form
[form action]: ./remix/#form-action
[link tag]: https://developer.mozilla.org/en-US/docs/Web/HTML/Element/link<|MERGE_RESOLUTION|>--- conflicted
+++ resolved
@@ -375,11 +375,7 @@
 
 See also:
 
-<<<<<<< HEAD
-- [`headers`](#headers)
-=======
 - [`headers`]("#headers")
->>>>>>> f5a551ee
 - [MDN Response Docs][response]
 
 #### Throwing Responses in Loaders
