---
title: Data Loading
description: One of the primary features of Remix is simplifying interactions with the server to get data into components. This document will help you get the most out of data loading in Remix.
---

# Data Loading

One of the primary features of Remix is simplifying interactions with the server to get data into components. When you follow these conventions, Remix can automatically:

- Server render your pages
- Be resilient to network conditions when JavaScript fails to load
- Make optimizations as the user interacts with your site to make it fast by only loading data for the changing parts of the page
- Fetch data, JavaScript modules, CSS and other assets in parallel on transitions, avoiding render+fetch waterfalls that lead to choppy UI
- Ensure the data in the UI is in sync with the data on the server by revalidating after [actions][action]
- Excellent scroll restoration on back/forward clicks (even across domains)
- Handle server side errors with [error boundaries][error-boundary]
- Enable solid UX for "Not Found" and "Unauthorized" with [catch boundaries][catch-boundary]
- Help you keep the happy path of your UI happy.

## Basics

Each [route module][route-module] can export a component and a [`loader`][loader]. [`useLoaderData`][useloaderdata] will provide the loader's data to your component:

```tsx filename=app/routes/products.tsx lines=[1-3,5-10,13]
<<<<<<< HEAD
import type { LoaderFunction } from "@remix-run/node";
import { json } from "@remix-run/node";
=======
import type { LoaderFunction } from "@remix-run/{runtime}";
import { json } from "@remix-run/{runtime}";
>>>>>>> e2ea9e42
import { useLoaderData } from "@remix-run/react";

export const loader: LoaderFunction = async () => {
  return json([
    { id: "1", name: "Pants" },
    { id: "2", name: "Jacket" },
  ]);
};

export default function Products() {
  const products = useLoaderData();
  return (
    <div>
      <h1>Products</h1>
      {products.map((product) => (
        <div key={product.id}>{product.name}</div>
      ))}
    </div>
  );
}
```

The component renders on the server and in the browser. The loader _only runs on the server_. That means our hard-coded products array doesn't get included in the browser bundles and it's safe to use server-only for APIs and SDKs for things like database, payment processing, content management systems, etc.

If your server side modules end up in client bundles, move the imports for those modules to a file named `{something}.server.ts` with the `.server.ts` suffix to ensure they are excluded.

## Route Params

When you name a file with `$` like `routes/users/$userId.tsx` and `routes/users/$userId/projects/$projectId.tsx` the dynamic segments (the ones starting with `$`) will be parsed from the URL and passed to your loader on a `params` object.

```tsx filename=routes/users/$userId/projects/$projectId.tsx
<<<<<<< HEAD
import type { LoaderFunction } from "@remix-run/node";
=======
import type { LoaderFunction } from "@remix-run/{runtime}";
>>>>>>> e2ea9e42

export const loader: LoaderFunction = async ({
  params,
}) => {
  console.log(params.userId);
  console.log(params.projectId);
};
```

Given the following URLs, the params would be parsed as follows:

| URL                             | `params.userId` | `params.projectId` |
| ------------------------------- | --------------- | ------------------ |
| `/users/123/projects/abc`       | `"123"`         | `"abc"`            |
| `/users/aec34g/projects/22cba9` | `"aec34g"`      | `"22cba9"`         |

These params are most useful for looking up data:

```tsx filename=routes/users/$userId/projects/$projectId.tsx lines=[8,9]
<<<<<<< HEAD
import { json } from "@remix-run/node";
import type { LoaderFunction } from "@remix-run/node";
=======
import { json } from "@remix-run/{runtime}";
import type { LoaderFunction } from "@remix-run/{runtime}";
>>>>>>> e2ea9e42

export const loader: LoaderFunction = async ({
  params,
}) => {
  return json(
    await fakeDb.project.findMany({
      where: {
        userId: params.userId,
        projectId: params.projectId,
      },
    })
  );
};
```

### Param Type Safety

Because these params come from the URL and not your source code, you can't know for sure if they will be defined. That's why the types on the param's keys are `string | undefined`. It's good practice to validate before using them, especially in TypeScript to get type safety. Using `invariant` makes it easy.

```tsx filename=routes/users/$userId/projects/$projectId.tsx lines=[1,7-8]
import invariant from "tiny-invariant";
<<<<<<< HEAD
import type { LoaderFunction } from "@remix-run/node";
=======
import type { LoaderFunction } from "@remix-run/{runtime}";
>>>>>>> e2ea9e42

export const loader: LoaderFunction = async ({
  params,
}) => {
  invariant(params.userId, "Expected params.userId");
  invariant(params.projectId, "Expected params.projectId");

  params.projectId; // <-- TypeScript now knows this is a string
};
```

While you may be uncomfortable throwing errors like this with `invariant` when it fails, remember that in Remix you know the user will end up in the [error boundary][error-boundary] where they can recover from the problem instead of a broken UI.

## External APIs

Remix polyfills the `fetch` API on your server so it's very easy to fetch data from existing JSON APIs. Instead of managing state, errors, race conditions, and more yourself, you can do the fetch from your loader (on the server) and let Remix handle the rest.

```tsx filename=app/routes/gists.jsx lines=[5]
<<<<<<< HEAD
import { json } from "@remix-run/node";
=======
import { json } from "@remix-run/{runtime}";
>>>>>>> e2ea9e42
import { useLoaderData } from "@remix-run/react";

export async function loader() {
  const res = await fetch("https://api.github.com/gists");
  return json(await res.json());
}

export default function GistsRoute() {
  const gists = useLoaderData();
  return (
    <ul>
      {gists.map((gist) => (
        <li key={gist.id}>
          <a href={gist.html_url}>{gist.id}</a>
        </li>
      ))}
    </ul>
  );
}
```

This is great when you already have an API to work with and don't care or need to connect directly to your data source in your Remix app.

## Databases

Since Remix runs on your server, you can connect directly to a database in your route modules. For example, you could connect to a Postgres database with [Prisma][prisma].

```tsx filename=app/db.server.ts
import { PrismaClient } from "@prisma/client";
const db = new PrismaClient();
export { db };
```

And then your routes can import it and make queries against it:

```tsx filename=app/routes/products/$categoryId.tsx
<<<<<<< HEAD
import type { LoaderFunction } from "@remix-run/node";
import { json } from "@remix-run/node";
=======
import type { LoaderFunction } from "@remix-run/{runtime}";
import { json } from "@remix-run/{runtime}";
>>>>>>> e2ea9e42
import { useLoaderData } from "@remix-run/react";

import { db } from "~/db.server";

export const loader: LoaderFunction = async ({
  params,
}) => {
  return json(
    await db.product.findMany({
      where: {
        categoryId: params.categoryId,
      },
    })
  );
};

export default function ProductCategory() {
  const products = useLoaderData();
  return (
    <div>
      <p>{products.length} Products</p>
      {/* ... */}
    </div>
  );
}
```

If you are using TypeScript, you can use type inference to use Prisma Client generated types on when calling `useLoaderData`. This allowes better type safety and intellisense when writing your code that uses the loaded data.

```tsx filename=tsx filename=app/routes/products/$productId.tsx
<<<<<<< HEAD
import { json } from "@remix-run/node";
=======
import { json } from "@remix-run/{runtime}";
>>>>>>> e2ea9e42
import { useLoaderData } from "@remix-run/react";

import { db } from "~/db.server";

type LoaderData = Awaited<ReturnType<typeof getLoaderData>>;

async function getLoaderData() {
  const products = await db.product.findMany({
    select: {
      id: true,
      name: true,
      imgSrc: true,
    },
  });
  return { products };
}

export const loader = async () => {
  return json<LoaderData>(await getLoaderData());
};

export default function Product() {
  const product = useLoaderData<LoaderData>();
  return (
    <div>
      <p>Product {product.id}</p>
      {/* ... */}
    </div>
  );
}
```

## Cloudflare KV

If you picked Cloudflare Workers as your environment, [Cloudflare Key Value][cloudflare-kv] storage allows you to persist data at the edge as if it were a static resource. You'll need to [do some configuration][cloudflare-kv-setup] but then you can access the data from your loaders:

```tsx filename=app/routes/products/$productId.tsx
<<<<<<< HEAD
import type { LoaderFunction } from "@remix-run/node";
import { json } from "@remix-run/node";
=======
import type { LoaderFunction } from "@remix-run/{runtime}";
import { json } from "@remix-run/{runtime}";
>>>>>>> e2ea9e42
import { useLoaderData } from "@remix-run/react";

export const loader: LoaderFunction = async ({
  params,
}) => {
  return json(
    await PRODUCTS_KV.get(`product-${params.productId}`, {
      type: "json",
    })
  );
};

export default function Product() {
  const product = useLoaderData();
  return (
    <div>
      <p>{} Products</p>
      {/* ... */}
    </div>
  );
}
```

## Not Found

While loading data it's common for a record to be "not found". As soon as you know you can't render the component as expected, `throw` a response and Remix will stop executing code in the current loader and switch over to the nearest [catch boundary][catch-boundary].

```tsx lines=[10-13]
export const loader: LoaderFunction = async ({
  params,
  request,
}) => {
  const product = await db.product.findOne({
    where: { id: params.productId },
  });

  if (!product) {
    // we know we can't render the component
    // so throw immediately to stop executing code
    // and show the not found page
    throw new Response("Not Found", { status: 404 });
  }

  const cart = await getCart(request);
  return json({
    product,
    inCart: cart.includes(product.id),
  });
};
```

## URL Search Params

URL Search Params are the portion of the URL after a `?`. Other names for this are "query string", "search string", or "location search". You can access the values by creating a URL out of the `request.url`:

```tsx filename=routes/products.tsx lines=[7,8]
<<<<<<< HEAD
import { json } from "@remix-run/node";
import type { LoaderFunction } from "@remix-run/node";
=======
import { json } from "@remix-run/{runtime}";
import type { LoaderFunction } from "@remix-run/{runtime}";
>>>>>>> e2ea9e42

export const loader: LoaderFunction = async ({
  request,
}) => {
  const url = new URL(request.url);
  const term = url.searchParams.get("term");
  return json(await fakeProductSearch(term));
};
```

There are a few web platform types at play here:

- The [`request`][request] object has a `url` property
- [URL constructor][url] that parses the URL string into an object
- `url.searchParams` is an instance of [URLSearchParams][url-search-params], which is a parsed version of the location search string that makes it easy to read and manipulate the search string

Given the following URLs, the search params would be parsed as follows:

| URL                             | `url.searchParams.get("term")` |
| ------------------------------- | ------------------------------ |
| `/products?term=stretchy+pants` | `"stretchy pants"`             |
| `/products?term=`               | `""`                           |
| `/products`                     | `null`                         |

### Data Reloads

When multiple nested routes are rendering and the search params change, all of the routes will be reloaded (instead of just the new or changed routes). This is because search params are a cross-cutting concern and could effect any loader. If you would like to prevent some of your routes from reloading in this scenario, use [shouldReload][should-reload].

### Search Params in Components

Sometimes you need to read and change the search params from your component instead of your loaders and actions. There are handful of ways to do this depending on your use case.

**Setting Search Params**

Perhaps the most common way to set search params is letting the user control them with a form:

```tsx filename=app/routes/products/shoes.tsx lines=[8,9,16,17]
export default function ProductFilters() {
  return (
    <Form method="get">
      <label htmlFor="nike">Nike</label>
      <input
        type="checkbox"
        id="nike"
        name="brand"
        value="nike"
      />

      <label htmlFor="adidas">Adidas</label>
      <input
        type="checkbox"
        id="adidas"
        name="brand"
        value="adidas"
      />

      <button type="submit">Update</button>
    </Form>
  );
}
```

If the user only has one selected:

- [x] Nike
- [ ] Adidas

Then the URL will be `/products/shoes?brand=nike`

If the user has both selected:

- [x] Nike
- [x] Adidas

Then the url will be: `/products/shoes?brand=nike&brand=adidas`

Note that `brand` is repeated in the URL search string since both checkboxes were named `"brand"`. In your loader you can get access to all of those values with [`searchParams.getAll`][search-params-getall]

```tsx lines=[5]
<<<<<<< HEAD
import { json } from "@remix-run/node";
=======
import { json } from "@remix-run/{runtime}";
>>>>>>> e2ea9e42

export async function loader({ request }) {
  const url = new URL(request.url);
  const brands = url.searchParams.getAll("brand");
  return json(await getProducts({ brands }));
}
```

**Linking to Search Params**

As the developer, you can control the search params by linking to URLs with search strings in them. The link will replace the current search string in the URL (if there is one) with what is in the link:

```tsx
<Link to="?brand=nike">Nike (only)</Link>
```

**Reading Search Params in Components**

In addition to reading search params in loaders, you often need access to them in components, too:

```tsx lines=[1,4-5,15,24]
import { useSearchParams } from "@remix-run/react";

export default function ProductFilters() {
  const [searchParams] = useSearchParams();
  const brands = searchParams.getAll("brand");

  return (
    <Form method="get">
      <label htmlFor="nike">Nike</label>
      <input
        type="checkbox"
        id="nike"
        name="brand"
        value="nike"
        defaultChecked={brands.includes("nike")}
      />

      <label htmlFor="adidas">Adidas</label>
      <input
        type="checkbox"
        id="adidas"
        name="brand"
        value="adidas"
        defaultChecked={brands.includes("adidas")}
      />

      <button type="submit">Update</button>
    </Form>
  );
}
```

You might want to auto submit the form on any field change, for that there is [`useSubmit`][use-submit]:

```tsx lines=[2,7,14]
import {
  useSubmit,
  useSearchParams,
} from "@remix-run/react";

export default function ProductFilters() {
  const submit = useSubmit();
  const [searchParams] = useSearchParams();
  const brands = searchParams.getAll("brand");

  return (
    <Form
      method="get"
      onChange={(e) => submit(e.currentTarget)}
    >
      {/* ... */}
    </Form>
  );
}
```

**Setting Search Params Imperatively**

While uncommon, you can also set searchParams imperatively at any time for any reason. The use cases here are slim, so slim we couldn't even come up with a good one, but here's a silly example:

```tsx
import { useSearchParams } from "@remix-run/react";

export default function ProductFilters() {
  const [searchParams, setSearchParams] = useSearchParams();

  useEffect(() => {
    const id = setInterval(() => {
      setSearchParams({ now: Date.now() });
    }, 1000);
    return () => clearInterval(id);
  }, [setSearchParams]);

  // ...
}
```

### Search Params and Controlled Inputs

Often you want to keep some inputs, like checkboxes, in sync with the search params in the URL. This can get a little tricky with React's controlled component concept.

This is only needed if the search params can be set in two ways and we want the inputs to stay in sync with the search params. For example, both the `<input type="checkbox">` and the `Link` can change the brand in this component:

```tsx bad lines=[11-18]
import { useSearchParams } from "@remix-run/react";

export default function ProductFilters() {
  const [searchParams] = useSearchParams();
  const brands = searchParams.getAll("brand");

  return (
    <Form method="get">
      <p>
        <label htmlFor="nike">Nike</label>
        <input
          type="checkbox"
          id="nike"
          name="brand"
          value="nike"
          defaultChecked={brands.includes("nike")}
        />
        <Link to="?brand=nike">(only)</Link>
      </p>

      <button type="submit">Update</button>
    </Form>
  );
}
```

If the user clicks the checkbox and submits the form, the URL updates and the checkbox state changes too. But if the user clicks the link _only the url will update and not the checkbox_. That's not what we want. You may be familiar with React's controlled components here and think to switch it to `checked` instead of `defaultChecked`:

```tsx bad lines=[6]
<input
  type="checkbox"
  id="adidas"
  name="brand"
  value="adidas"
  checked={brands.includes("adidas")}
/>
```

Now we have the opposite problem: clicking the link updates both the URL and the checkbox state but _the checkbox no longer works_ because React prevents the state from changing until the URL that controls it changes--and it never will because we can't change the checkbox and resubmit the form.

React wants you to control it with some state but we want the user to control it until they submit the form, and then we want the URL to control it when it changes. So we're in this "sorta-controlled" spot.

You have two choices, and what you pick depends on the user experience you want.

**First Choice**: The simplest thing is to auto-submit the form when the user clicks the checkbox:

```tsx lines=[2,7,20]
import {
  useSubmit,
  useSearchParams,
} from "@remix-run/react";

export default function ProductFilters() {
  const submit = useSubmit();
  const [searchParams] = useSearchParams();
  const brands = searchParams.getAll("brand");

  return (
    <Form method="get">
      <p>
        <label htmlFor="nike">Nike</label>
        <input
          type="checkbox"
          id="nike"
          name="brand"
          value="nike"
          onChange={(e) => submit(e.currentTarget.form)}
          checked={brands.includes("nike")}
        />
        <Link to="?brand=nike">(only)</Link>
      </p>

      {/* ... */}
    </Form>
  );
}
```

(If you are also auto submitting on the form `onChange`, make sure to `e.stopPropagation()` so the event doesn't bubble up to the form, otherwise you'll get double submissions on every click of the checkbox.)

**Second Choice**: If you want the input to be "semi controlled", where the checkbox reflects the URL state, but the user can also toggle it on and off before submitting the form and changing the URL, you'll need to wire up some state. It's a bit of work but straightforward:

- Initialize some state from the search params
- Update the state when the user clicks the checkbox so the box changes to "checked"
- Update the state when the search params change (the user submitted the form or clicked the link) to reflect what's in the url search params

```tsx lines=[11-14,16-20,31-35]
import {
  useSubmit,
  useSearchParams,
} from "@remix-run/react";

export default function ProductFilters() {
  const submit = useSubmit();
  const [searchParams] = useSearchParams();
  const brands = searchParams.getAll("brand");

  const [nikeChecked, setNikeChecked] = React.useState(
    // initialize from the URL
    brands.includes("nike")
  );

  // Update the state when the params change
  // (form submission or link click)
  React.useEffect(() => {
    setNikeChecked(brands.includes("nike"));
  }, [brands, searchParams]);

  return (
    <Form method="get">
      <p>
        <label htmlFor="nike">Nike</label>
        <input
          type="checkbox"
          id="nike"
          name="brand"
          value="nike"
          onChange={(e) => {
            // update checkbox state w/o submitting the form
            setNikeChecked(true);
          }}
          checked={nikeChecked}
        />
        <Link to="?brand=nike">(only)</Link>
      </p>

      {/* ... */}
    </Form>
  );
}
```

You might want to make an abstraction for checkboxes like this:

```tsx
<div>
  <SearchCheckbox name="brand" value="nike" />
  <SearchCheckbox name="brand" value="reebok" />
  <SearchCheckbox name="brand" value="adidas" />
</div>;

function SearchCheckbox({ name, value }) {
  const [searchParams] = useSearchParams();
  const all = searchParams.getAll(name);
  const [checked, setChecked] = React.useState(
    all.includes(value)
  );

  React.useEffect(() => {
    setChecked(all.includes(value));
  }, [all, searchParams, value]);

  return (
    <input
      type="checkbox"
      name={name}
      value={value}
      checked={checked}
      onChange={(e) => setChecked(e.target.checked)}
    />
  );
}
```

**Option 3**: We said there were only two options, but there is a third unholy option that might tempt you if you know React pretty well. You might want to blow away the input and remount it with `key` prop shenanigans. While clever, this will cause accessibility issues as the user will lose focus when React removes the node from the document after they click it.

<docs-error>Don't do this, it will cause accessibility issues</docs-error>

```tsx bad lines=[6,7]
<input
  type="checkbox"
  id="adidas"
  name="brand"
  value="adidas"
  key={"adidas" + brands.includes("adidas")}
  defaultChecked={brands.includes("adidas")}
/>
```

## Remix Optimizations

Remix optimizes the user experiences by only loading the data for the parts of the page that are changing on navigation. For example, consider the UI you're using right now in these docs. The navbar on the side is in a parent route that fetched the dynamically generated menu of all the docs, and the child route fetched the document you're reading right now. If you click a link in the sidebar Remix knows that the parent route will remain on the page but the child route's data will change because the url param for the document will change. With this insight, Remix _will not refetch the parent route's data_.

Without Remix the next question is "how do I reload all of the data?". This is built into Remix as well. Whenever an [action][action] is called (the user submitted a form or you, the programmer, called `submit` from `useSubmit`), Remix will automatically reload all of the routes on the page to capture any changes that might have happened.

You don't have to worry about expiring caches or avoid overfetching data as the user interacts with your app, it's all automatic.

There are three cases where Remix will reload all of your routes:

- After an action (forms, `useSubmit`, [`fetcher.submit`][fetcher-submit])
- If the url search params change (any loader could use them)
- The user clicks a link to the exact same URL they are already at (this will also replace the current entry in the history stack)

All of these behaviors emulate the browser's default behavior. In these cases, Remix doesn't know enough about your code to optimize the data loading, but you can optimize it yourself with [unstable_shouldReload][should-reload].

## Data Libraries

Thanks to Remix's data conventions and nested routes, you'll usually find you don't need to reach for client side data libraries like React Query, SWR, Apollo, Relay, urql and others. If you're using global state management libraries like redux, primarily for interacting with data on the server, it's also unlikely you'll need those.

Of course, Remix doesn't prevent you from using them (unless they require bundler integration). You can bring whatever React data libraries you like and use them wherever you think they'll serve your UI better than the Remix APIs. In some cases you can use Remix for the initial server render and then switch over to your favorite library for the interactions afterward.

That said, if you bring an external data library and sidestep Remix's own data conventions, Remix can no longer automatically

- Server render your pages
- Be resilient to network conditions when JavaScript fails to load
- Make optimizations as the user interacts with your site to make it fast by only loading data for the changing parts of the page
- Fetch data, JavaScript modules, CSS and other assets in parallel on transitions, avoiding render+fetch waterfalls that lead to choppy UI
- Ensure the data in the UI is in sync with the data on the server by revalidating after actions
- Excellent scroll restoration on back/forward clicks (even across domains)
- Handle server side errors with [error boundaries][error-boundary]
- Enable solid UX for "Not Found" and "Unauthorized" with [catch boundaries][catch-boundary]
- Help you keep the happy path of your UI happy.

Instead you'll need to do extra work to provide a good user experience.

Remix is designed to meet any user experience you can design. While it's unexpected that you _need_ an external data library, you might still _want_ one and that's fine!

As you learn Remix, you'll find you shift from thinking in client state to thinking in URLs, and you'll get a bunch of stuff for free when you do.

## Gotchas

Loaders are only called on the server, via `fetch` from the browser, so your data is serialized with `JSON.stringify` and sent over the network before it makes it to your component. This means your data needs to be serializable. For example:

<docs-error>This won't work!</docs-error>

```tsx bad nocopy lines=[3-6]
export async function loader() {
  return {
    date: new Date(),
    someMethod() {
      return "hello!";
    },
  };
}

export default function RouteComp() {
  const data = useLoaderData();
  console.log(data);
  // '{"date":"2021-11-27T23:54:26.384Z"}'
}
```

Not everything makes it! Loaders are for _data_, and data needs to be serializable.

Some databases (like [FaunaDB][fauna]) return objects with methods that you'll want to be careful to serialize before returning from your loader. Usually this isn't a problem, but it's good to understand that your data is traveling over the network.

Additionally, Remix will call your loaders for you, in no case should you ever try to call your loader directly:

<docs-error>This will not work</docs-error>

```tsx bad nocopy
export const loader = async () => {
  return json(await fakeDb.products.findMany());
};

export default function RouteComp() {
  const data = loader();
  // ...
}
```

[action]: ../api/conventions#action
[catch-boundary]: ../api/conventions#catchboundary
[cloudflare-kv-setup]: https://developers.cloudflare.com/workers/cli-wrangler/commands#kv
[cloudflare-kv]: https://developers.cloudflare.com/workers/learning/how-kv-works
[error-boundary]: ../api/conventions#errorboundary
[fauna]: https://fauna.com
[fetcher-submit]: ../api/remix#fetchersubmit
[loader]: ../api/conventions#loader
[prisma]: https://prisma.io
[request]: https://developer.mozilla.org/en-US/docs/Web/API/Request
[route-module]: ../api/conventions#route-module-api
[search-params-getall]: https://developer.mozilla.org/en-US/docs/Web/API/URLSearchParams/getAll
[should-reload]: ../api/conventions#unstable_shouldreload
[url-search-params]: https://developer.mozilla.org/en-US/docs/Web/API/URLSearchParams
[url]: https://developer.mozilla.org/en-US/docs/Web/API/URL
[use-submit]: ../api/remix#usesubmit
[useloaderdata]: ../api/remix#useloaderdata<|MERGE_RESOLUTION|>--- conflicted
+++ resolved
@@ -22,13 +22,8 @@
 Each [route module][route-module] can export a component and a [`loader`][loader]. [`useLoaderData`][useloaderdata] will provide the loader's data to your component:
 
 ```tsx filename=app/routes/products.tsx lines=[1-3,5-10,13]
-<<<<<<< HEAD
-import type { LoaderFunction } from "@remix-run/node";
-import { json } from "@remix-run/node";
-=======
 import type { LoaderFunction } from "@remix-run/{runtime}";
 import { json } from "@remix-run/{runtime}";
->>>>>>> e2ea9e42
 import { useLoaderData } from "@remix-run/react";
 
 export const loader: LoaderFunction = async () => {
@@ -60,11 +55,7 @@
 When you name a file with `$` like `routes/users/$userId.tsx` and `routes/users/$userId/projects/$projectId.tsx` the dynamic segments (the ones starting with `$`) will be parsed from the URL and passed to your loader on a `params` object.
 
 ```tsx filename=routes/users/$userId/projects/$projectId.tsx
-<<<<<<< HEAD
-import type { LoaderFunction } from "@remix-run/node";
-=======
 import type { LoaderFunction } from "@remix-run/{runtime}";
->>>>>>> e2ea9e42
 
 export const loader: LoaderFunction = async ({
   params,
@@ -84,13 +75,8 @@
 These params are most useful for looking up data:
 
 ```tsx filename=routes/users/$userId/projects/$projectId.tsx lines=[8,9]
-<<<<<<< HEAD
-import { json } from "@remix-run/node";
-import type { LoaderFunction } from "@remix-run/node";
-=======
 import { json } from "@remix-run/{runtime}";
 import type { LoaderFunction } from "@remix-run/{runtime}";
->>>>>>> e2ea9e42
 
 export const loader: LoaderFunction = async ({
   params,
@@ -112,11 +98,7 @@
 
 ```tsx filename=routes/users/$userId/projects/$projectId.tsx lines=[1,7-8]
 import invariant from "tiny-invariant";
-<<<<<<< HEAD
-import type { LoaderFunction } from "@remix-run/node";
-=======
 import type { LoaderFunction } from "@remix-run/{runtime}";
->>>>>>> e2ea9e42
 
 export const loader: LoaderFunction = async ({
   params,
@@ -135,11 +117,7 @@
 Remix polyfills the `fetch` API on your server so it's very easy to fetch data from existing JSON APIs. Instead of managing state, errors, race conditions, and more yourself, you can do the fetch from your loader (on the server) and let Remix handle the rest.
 
 ```tsx filename=app/routes/gists.jsx lines=[5]
-<<<<<<< HEAD
-import { json } from "@remix-run/node";
-=======
 import { json } from "@remix-run/{runtime}";
->>>>>>> e2ea9e42
 import { useLoaderData } from "@remix-run/react";
 
 export async function loader() {
@@ -176,13 +154,8 @@
 And then your routes can import it and make queries against it:
 
 ```tsx filename=app/routes/products/$categoryId.tsx
-<<<<<<< HEAD
-import type { LoaderFunction } from "@remix-run/node";
-import { json } from "@remix-run/node";
-=======
 import type { LoaderFunction } from "@remix-run/{runtime}";
 import { json } from "@remix-run/{runtime}";
->>>>>>> e2ea9e42
 import { useLoaderData } from "@remix-run/react";
 
 import { db } from "~/db.server";
@@ -213,11 +186,7 @@
 If you are using TypeScript, you can use type inference to use Prisma Client generated types on when calling `useLoaderData`. This allowes better type safety and intellisense when writing your code that uses the loaded data.
 
 ```tsx filename=tsx filename=app/routes/products/$productId.tsx
-<<<<<<< HEAD
-import { json } from "@remix-run/node";
-=======
 import { json } from "@remix-run/{runtime}";
->>>>>>> e2ea9e42
 import { useLoaderData } from "@remix-run/react";
 
 import { db } from "~/db.server";
@@ -255,13 +224,8 @@
 If you picked Cloudflare Workers as your environment, [Cloudflare Key Value][cloudflare-kv] storage allows you to persist data at the edge as if it were a static resource. You'll need to [do some configuration][cloudflare-kv-setup] but then you can access the data from your loaders:
 
 ```tsx filename=app/routes/products/$productId.tsx
-<<<<<<< HEAD
-import type { LoaderFunction } from "@remix-run/node";
-import { json } from "@remix-run/node";
-=======
 import type { LoaderFunction } from "@remix-run/{runtime}";
 import { json } from "@remix-run/{runtime}";
->>>>>>> e2ea9e42
 import { useLoaderData } from "@remix-run/react";
 
 export const loader: LoaderFunction = async ({
@@ -318,13 +282,8 @@
 URL Search Params are the portion of the URL after a `?`. Other names for this are "query string", "search string", or "location search". You can access the values by creating a URL out of the `request.url`:
 
 ```tsx filename=routes/products.tsx lines=[7,8]
-<<<<<<< HEAD
-import { json } from "@remix-run/node";
-import type { LoaderFunction } from "@remix-run/node";
-=======
 import { json } from "@remix-run/{runtime}";
 import type { LoaderFunction } from "@remix-run/{runtime}";
->>>>>>> e2ea9e42
 
 export const loader: LoaderFunction = async ({
   request,
@@ -404,11 +363,7 @@
 Note that `brand` is repeated in the URL search string since both checkboxes were named `"brand"`. In your loader you can get access to all of those values with [`searchParams.getAll`][search-params-getall]
 
 ```tsx lines=[5]
-<<<<<<< HEAD
-import { json } from "@remix-run/node";
-=======
 import { json } from "@remix-run/{runtime}";
->>>>>>> e2ea9e42
 
 export async function loader({ request }) {
   const url = new URL(request.url);
